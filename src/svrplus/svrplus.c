--- conflicted
+++ resolved
@@ -2,13 +2,8 @@
  * ROM Properties Page shell extension installer. (svrplus)                *
  * svrplus.c: Win32 installer for rom-properties.                          *
  *                                                                         *
-<<<<<<< HEAD
  * Copyright (c) 2017-2021 by Egor.                                        *
- * Copyright (c) 2017-2020 by David Korth.                                 *
-=======
- * Copyright (c) 2017-2018 by Egor.                                        *
  * Copyright (c) 2017-2022 by David Korth.                                 *
->>>>>>> 9f420037
  * SPDX-License-Identifier: GPL-2.0-or-later                               *
  ***************************************************************************/
 

/***************************************************************************
 * ROM Properties Page shell extension installer. (svrplus)                *
 * svrplus.c: Win32 installer for rom-properties.                          *
 *                                                                         *
<<<<<<< HEAD
 * Copyright (c) 2017-2019 by Egor.                                        *
 * Copyright (c) 2017-2019 by David Korth.                                 *
=======
 * Copyright (c) 2017-2018 by Egor.                                        *
 * Copyright (c) 2017-2020 by David Korth.                                 *
>>>>>>> 860288ab
 * SPDX-License-Identifier: GPL-2.0-or-later                               *
 ***************************************************************************/

// C includes.
#include <assert.h>
#include <errno.h>
#include <locale.h>
#include <stdio.h>
#include <stdlib.h>
#include <string.h>
#include <wchar.h>
// MSVCRT-specific
#include <process.h>

// stdbool
#include "stdboolx.h"

// libwin32common
#include "libwin32common/RpWin32_sdk.h"

// librpsecure
#include "librpsecure/os-secure.h"

// Additional Windows headers.
#include <windowsx.h>
#include <shellapi.h>
#include <commctrl.h>

// Application resources.
#include "resource.h"

// These were introduced in MSVC 2015 or 2017.
// AppVeyor is set to MSVC 2013, so it fails there.
#ifndef _MAX_ITOSTR_BASE10_COUNT
#define _MAX_ITOSTR_BASE10_COUNT   (1 + 10 + 1)
#endif
#ifndef _MAX_ULTOSTR_BASE10_COUNT
#define _MAX_ULTOSTR_BASE10_COUNT  (10 + 1)
#endif

// File paths
static const TCHAR str_rp32path[] = _T("i386\\rom-properties.dll");
static const TCHAR str_rp64path[] = _T("amd64\\rom-properties.dll");

// Bullet symbol
#ifdef _UNICODE
# define BULLET _T("\x2022")
#else /* !_UNICODE */
# define BULLET _T("*")
#endif

// Globals

#ifdef _WIN64
static const bool g_is64bit = true;	/**< true if running on 64-bit system */
#else /* !_WIN64 */
bool g_is64bit = false;			/**< true if running on 64-bit system */
#endif
bool g_inProgress = false;		/**< true if currently (un)installing the DLLs */

// Custom messages
enum {
	WM_APP_SIGNAL = WM_APP,
	WM_APP_WAIT
};

// Icons. (NOTE: These MUST be deleted after use!)
static HICON hIconDialog = NULL;
static HICON hIconDialogSmall = NULL;

// System 16x16 icons. (Do NOT delete these!)
static HICON hIconExclaim = NULL;	// USER32.dll,-101
//static HICON hIconQuestion = NULL;	// USER32.dll,-102
static HICON hIconCritical = NULL;	// USER32.dll,-103
static HICON hIconInfo = NULL;		// USER32.dll,-104

// IDC_STATIC_STATUS1 rectangles with and without the exclamation point icon.
static RECT rectStatus1_noIcon;
static RECT rectStatus1_icon;

/**
 * Show a status message.
 * @param hDlg Dialog.
 * @param line1 Line 1. (If NULL, status message will be hidden.)
 * @param line2 Line 2. (May contain up to 3 lines and have links.)
 * @param uType Icon type. (Use MessageBox constants.)
 */
static void ShowStatusMessage(HWND hDlg, const TCHAR *line1, const TCHAR *line2, UINT uType)
{
	HICON hIcon;
	const RECT *rect;
	int sw_status;

	HWND const hStaticIcon = GetDlgItem(hDlg, IDC_STATIC_ICON);
	HWND const hStatus1 = GetDlgItem(hDlg, IDC_STATIC_STATUS1);
	HWND const hStatus2 = GetDlgItem(hDlg, IDC_STATIC_STATUS2);

	if (!line1) {
		// No status message.
		ShowWindow(hStatus1, SW_HIDE);
		ShowWindow(hStatus2, SW_HIDE);
		return;
	}

	// Determine the icon to use.
	switch (uType & 0x70) {
		case MB_ICONSTOP:
			hIcon = hIconCritical;
			break;
		case MB_ICONQUESTION:	// TODO?
		case MB_ICONINFORMATION:
			hIcon = hIconInfo;
			break;
		case MB_ICONEXCLAMATION:
			hIcon = hIconExclaim;
			break;
		default:
			hIcon = NULL;
			break;
	}

	if (hIcon != NULL) {
		// Show the icon.
		sw_status = SW_SHOW;
		rect = &rectStatus1_icon;
		Static_SetIcon(hStaticIcon, hIcon);
	} else {
		// Hide the icon.
		sw_status = SW_HIDE;
		rect = &rectStatus1_noIcon;
	}

	// Adjust the icon and Status1 rectangle.
	ShowWindow(hStaticIcon, sw_status);
	SetWindowPos(hStatus1, NULL, rect->left, rect->top,
		rect->right - rect->left, rect->bottom - rect->top,
		SWP_NOACTIVATE | SWP_NOREDRAW | SWP_NOZORDER);

	SetWindowText(hStatus1, line1);
	SetWindowText(hStatus2, line2);
	ShowWindow(hStatus1, SW_SHOW);
	ShowWindow(hStatus2, SW_SHOW);
}

/**
 * Enable/disable the Install/Uninstall buttons.
 * @param hDlg Dialog.
 * @param enable True to enable; false to disable.
 */
static inline void EnableButtons(HWND hDlg, bool enable)
{
	EnableWindow(GetDlgItem(hDlg, IDC_BUTTON_INSTALL), enable);
	EnableWindow(GetDlgItem(hDlg, IDC_BUTTON_UNINSTALL), enable);
}

/**
 * Changes the cursor depending on wether installation is in progress.
 */
static inline void DlgUpdateCursor(void)
{
	SetCursor(LoadCursor(NULL, g_inProgress ? IDC_WAIT : IDC_ARROW));
}

/**
 * Get a pathname in the specified System directory.
 * @param pszPath	[out] Path buffer.
 * @param cchPath	[in] Size of path buffer, in characters.
 * @param filename	[in] Filename to append. (Should be at least MAX_PATH.)
 * @param is64		[in] If true, use the 64-bit System directory.
 * @return Length of path in characters, excluding NULL terminator, on success; negative POSIX error code on error.
 */
static int GetSystemDirFilePath(TCHAR *pszPath, size_t cchPath, const TCHAR *filename, bool is64)
{
	unsigned int len, cchFilename;

	// Get the Windows directory first.
	len = GetWindowsDirectory(pszPath, (UINT)cchPath);
	assert(len != 0);
	if (len == 0) {
		// Unable to get the Windows directory.
		return -EIO;
	} else if (len >= (cchPath-2)) {
		// Not enough space for the Windows directory.
		return -ENOMEM;
	}

	// Make sure the path ends with a backslash.
	if (pszPath[len-1] != '\\') {
		pszPath[len] = '\\';
		pszPath[len+1] = 0;
		len++;
	}

	// Make sure we have enough space for the System directory and filename.
	cchFilename = (unsigned int)_tcslen(filename);
	if (len + cchFilename + 11 >= cchPath) {
		// Not enough space.
		return -ENOMEM;
	}

	// Append the System directory name.
#ifdef _WIN64
	_tcscpy_s(&pszPath[len], cchPath-len, (is64 ? _T("System32\\") : _T("SysWOW64\\")));
	len += 9;
#else /* !_WIN64 */
	_tcscpy_s(&pszPath[len], cchPath-len, (is64 ? _T("Sysnative\\") : _T("System32\\")));
	len += (is64 ? 10 : 9);
#endif /* _WIN64 */

	// Append the filename.
	_tcscpy_s(&pszPath[len], cchPath-len, filename);
	return len + cchFilename;
}

/**
 * Check if a file exists.
 * @param filename Filename.
 * @return True if the file exists; false if not.
 */
static inline bool fileExists(const TCHAR *filename)
{
	return (GetFileAttributes(filename) != INVALID_FILE_ATTRIBUTES);
}

/**
 * Checks whether or not the Visual C++ runtime is installed.
 *
 * @param is64 when true, checks for 64-bit version
 * @return true if installed
 */
static bool CheckMsvc(bool is64)
{
	// Determine the MSVCRT DLL name.
	TCHAR msvcrt_path[MAX_PATH];
	int ret = GetSystemDirFilePath(msvcrt_path, _countof(msvcrt_path), _T("msvcp140.dll"), is64);
	if (ret <= 0) {
		// Unable to get the path.
		// Assume the file exists.
		return true;
	}

	// Check if the file exists.
	return fileExists(msvcrt_path);
}

typedef enum {
	ISR_FATAL_ERROR = -1,		// Error that should never happen.
	ISR_OK = 0,
	ISR_FILE_NOT_FOUND,
	ISR_CREATEPROCESS_FAILED,	// errorCode is GetLastError()
	ISR_PROCESS_STILL_ACTIVE,
	ISR_REGSVR32_EXIT_CODE,		// errorCode is REGSVR32's exit code.
} InstallServerResult;

// References:
// - http://stackoverflow.com/questions/22094309/regsvr32-exit-codes-documentation
// - http://stackoverflow.com/a/22095500
typedef enum {
	REGSVR32_OK		= 0,
	REGSVR32_FAIL_ARGS	= 1, // Invalid argument.
	REGSVR32_FAIL_OLE	= 2, // OleInitialize() failed.
	REGSVR32_FAIL_LOAD	= 3, // LoadLibrary() failed.
	REGSVR32_FAIL_ENTRY	= 4, // GetProcAddress() failed.
	REGSVR32_FAIL_REG	= 5, // DllRegisterServer() or DllUnregisterServer() failed.
} RegSvr32ExitCode;

/**
 * (Un)installs the COM Server DLL.
 *
 * @param isUninstall [in] When true, uninstalls the DLL, instead of installing it.
 * @param is64        [in] When true, installs 64-bit version.
 * @param pHandle     [out,opt] Process handle.
 * @param pErrorCode  [out,opt] Additional error code.
 * @return InstallServerResult
 */
static InstallServerResult InstallServer(bool isUninstall, bool is64, HANDLE *pHandle, DWORD *pErrorCode)
{
	TCHAR regsvr32_path[MAX_PATH];
	TCHAR args[14 + MAX_PATH + 4 + 3 + _countof(str_rp64path)] = _T("regsvr32.exe \"");
	DWORD szModuleFn;
	TCHAR *bs;

	STARTUPINFO si;
	PROCESS_INFORMATION pi;
<<<<<<< HEAD
=======
	DWORD status;
	BOOL bRet;
>>>>>>> 860288ab

	// Determine the REGSVR32 path.
	int ret = GetSystemDirFilePath(regsvr32_path, _countof(regsvr32_path), _T("regsvr32.exe"), is64);
	if (ret <= 0) {
		// Unable to get the path.
		return ISR_FATAL_ERROR;
	}

	// Construct arguments
	// Construct path to rom-properties.dll inside the arguments
	szModuleFn = GetModuleFileName(HINST_THISCOMPONENT, &args[14], MAX_PATH);
	assert(szModuleFn != 0);
	assert(szModuleFn < MAX_PATH);
	if (szModuleFn == 0 || szModuleFn >= MAX_PATH) {
		// TODO: add an error message for the MAX_PATH case?
		return ISR_FATAL_ERROR;
	}

	// Find the last backslash in the module filename.
	bs = _tcsrchr(args, _T('\\'));
	if (!bs) {
		// No backslashes...
		return ISR_FATAL_ERROR;
	}

	// Remove the EXE filename, then append the DLL relative path.
	bs[1] = 0;
	_tcscat_s(args, _countof(args), is64 ? str_rp64path : str_rp32path);
	if (!fileExists(&args[14])) {
		// File not found.
		return ISR_FILE_NOT_FOUND;
	}

	// Append /s (silent) key, and optionally append /u (uninstall) key.
	_tcscat_s(args, _countof(args), isUninstall ? _T("\" /s /u") : _T("\" /s"));

	memset(&si, 0, sizeof(si));
	memset(&pi, 0, sizeof(pi));
	si.cb = sizeof(si);

	bRet = CreateProcess(
		regsvr32_path,		// lpApplicationName
		args,			// lpCommandLine
		NULL,			// lpProcessAttributes
		NULL,			// lpThreadAttributes
		FALSE,			// bInheritHandles
		CREATE_NO_WINDOW,	// dwCreationFlags
		NULL,			// lpEnvironment
		NULL,			// lpCurrentDirectory
		&si,			// lpStartupInfo
		&pi);			// lpProcessInformation

	if (!bRet) {
		if (pErrorCode) {
			*pErrorCode = GetLastError();
		}
		return ISR_CREATEPROCESS_FAILED;
	}

<<<<<<< HEAD
=======
	// Wait for the process to exit.
	WaitForSingleObject(pi.hProcess, INFINITE);
	bRet = GetExitCodeProcess(pi.hProcess, &status);
>>>>>>> 860288ab
	CloseHandle(pi.hThread);
	CloseHandle(pi.hProcess);

	if (!bRet) {
		// GetExitCodeProcess() failed.
		// Assume the process is still active.
		return ISR_PROCESS_STILL_ACTIVE;
	}

	*pHandle = pi.hProcess;

	// The calles should wait for the process to exit.
	return ISR_OK;
}

/**
 * (Un)installs the COM Server DLL.
 *
 * @param handle     [in] Process handle from InstallServer
 * @param pErrorCode [out,opt] Additional error code.
 * @return InstallServerResult
 */
static InstallServerResult InstallServerEnd(HANDLE handle, DWORD *pErrorCode)
{
	DWORD status;

	if (!handle) {
		return ISR_FATAL_ERROR;
	}

	GetExitCodeProcess(handle, &status);
	CloseHandle(handle);

	switch (status) {
		case STILL_ACTIVE:
			// Process is still active...
			return ISR_PROCESS_STILL_ACTIVE;

		case 0:
			// Process completed.
			break;

		default:
			// Process returned a non-zero exit code.
			if (pErrorCode) {
				*pErrorCode = status;
			}
			return ISR_REGSVR32_EXIT_CODE;
	}

	// Process completed.
	return ISR_OK;
}

/**
 * Converts error codes from InstallServer into a string.
 *
 * @param res         [in] InstallServerResult as returned from InstallServer
 * @param errorCode   [in] additional error code
 * @param isUninstall [in] same as given to InstallServer
 * @param is64        [in] same as given to InstallServer
 * @param sErrBuf     [out,opt] error message buffer
 * @param cchErrBuf   [in,opt] size of sErrBuf, in characters
 * @return InstallServerResult
 */
static void InstallServerErrorMsg(
	InstallServerResult res, DWORD errorCode,
	bool isUninstall, bool is64,
	TCHAR *sErrBuf, size_t cchErrBuf)
{
	const TCHAR *dll_path, *entry_point;
	TCHAR ultot_buf[_MAX_ULTOSTR_BASE10_COUNT];

	if (!sErrBuf) {
		// No error message buffer specified.
		return;
	}

	dll_path = (is64 ? str_rp64path : str_rp32path);
	entry_point = (isUninstall
		? _T("DllUnregisterServer")
		: _T("DllRegisterServer"));

	// NOTE: Using _tcscpy_s() instead of _tcsncpy() because
	// _tcsncpy() zeroes the rest of the buffer.
	switch (res) {
		case ISR_OK:
			// No error.
			if (cchErrBuf > 0) {
				sErrBuf[0] = _T('\0');
			}
			break;
		case ISR_FATAL_ERROR:
		default:
			_tcscpy_s(sErrBuf, cchErrBuf, _T("An unknown fatal error occurred."));
			break;
		case ISR_FILE_NOT_FOUND:
			_tcscpy_s(sErrBuf, cchErrBuf, dll_path);
			_tcscat_s(sErrBuf, cchErrBuf, _T(" is missing."));
			break;
		case ISR_CREATEPROCESS_FAILED:
			_ultot_s(errorCode, ultot_buf, _countof(ultot_buf), 10);
			_tcscpy_s(sErrBuf, cchErrBuf, _T("Could not start REGSVR32.exe. (Err:"));
			_tcscat_s(sErrBuf, cchErrBuf, ultot_buf);
			_tcscat_s(sErrBuf, cchErrBuf, _T(")"));
			break;
		case ISR_PROCESS_STILL_ACTIVE:
			_tcscpy_s(sErrBuf, cchErrBuf, _T("The REGSVR32 process never completed."));
			break;
		case ISR_REGSVR32_EXIT_CODE:
			switch (errorCode) {
				case REGSVR32_FAIL_ARGS:
					_tcscpy_s(sErrBuf, cchErrBuf, _T("REGSVR32 failed: Invalid argument."));
					break;
				case REGSVR32_FAIL_OLE:
					_tcscpy_s(sErrBuf, cchErrBuf, _T("REGSVR32 failed: OleInitialize() failed."));
					break;
				case REGSVR32_FAIL_LOAD:
					_tcscpy_s(sErrBuf, cchErrBuf, _T("REGSVR32 failed: "));
					_tcscat_s(sErrBuf, cchErrBuf, dll_path);
					_tcscat_s(sErrBuf, cchErrBuf, _T(" is not a valid DLL."));
					break;
				case REGSVR32_FAIL_ENTRY:
					_tcscpy_s(sErrBuf, cchErrBuf, _T("REGSVR32 failed: "));
					_tcscat_s(sErrBuf, cchErrBuf, dll_path);
					_tcscat_s(sErrBuf, cchErrBuf, _T(" is missing "));
					_tcscat_s(sErrBuf, cchErrBuf, entry_point);
					_tcscat_s(sErrBuf, cchErrBuf, _T("()."));
					break;
				case REGSVR32_FAIL_REG:
					_tcscpy_s(sErrBuf, cchErrBuf, _T("REGSVR32 failed: "));
					_tcscat_s(sErrBuf, cchErrBuf, entry_point);
					_tcscat_s(sErrBuf, cchErrBuf, _T("() returned an error."));
					break;
				default:
					_ultot_s(errorCode, ultot_buf, _countof(ultot_buf), 10);
					_tcscpy_s(sErrBuf, cchErrBuf, _T("REGSVR32 failed: Unknown exit code: "));
					_tcscat_s(sErrBuf, cchErrBuf, ultot_buf);
					break;
			}
			break;
	}

	return;
}

// Install parameters/state.
// Statically allocated so we don't need to use malloc().
// Only one (un)install can run at a time. (see g_inProgress)
struct InstallParams {
	HWND hWnd;        /**< Dialog window */
	bool isUninstall; /**< true if uninstalling */
	/* State */
	int state; /**< Determines which continuation to call next */
	InstallServerResult res32, res64;
	DWORD errorCode32, errorCode64;
	HANDLE hProcess32, hProcess64;
};
static struct InstallParams installParams = {NULL, false};

static void InstallProc64(struct InstallParams *p);
static void InstallProc32(struct InstallParams *p);
static void InstallProcEnd(struct InstallParams *p);

/**
 * Tries to (un)install the COM Server DLL, for both 32- and 64-bit
 * architectures. Displays progress and errors.
 *
 * This function, as well as InstallProc32 and InstallProcEnd form a single
 * unit.
 *
 * @param p parameters
 */
static void InstallProc64(struct InstallParams *p)
{
	const TCHAR *msg;

	p->state = 0;
	p->res32 = p->res64 = ISR_OK;
	p->errorCode32 = p->errorCode64 = 0;
	p->hProcess32 = p->hProcess64 = NULL;

	if (g_is64bit) {
		msg = (p->isUninstall
			? _T("\n\nUnregistering DLLs...")
			: _T("\n\nRegistering DLLs..."));
	} else {
		msg = (p->isUninstall
			? _T("\n\nUnregistering DLL...")
			: _T("\n\nRegistering DLL..."));
	}
	ShowStatusMessage(p->hWnd, msg, _T(""), 0);

	EnableButtons(p->hWnd, false);
	g_inProgress = true;
	DlgUpdateCursor();

	// Try to (un)install the 64-bit version.
	if (g_is64bit) {
<<<<<<< HEAD
		p->res64 = InstallServer(p->isUninstall, true, &p->hProcess64, &p->errorCode64);
		if (p->res64 == ISR_OK) {
			p->state = 1;
			PostMessage(NULL, WM_APP_WAIT, (WPARAM)p, (LPARAM)p->hProcess64);
			return;
		}
	}
	InstallProc32(p);
}

/** continuation of InstallProc64 */
static void InstallProc32(struct InstallParams *p)
{
	if (g_is64bit && p->res64 == ISR_OK) {
		p->res64 = InstallServerEnd(p->hProcess64, &p->errorCode64);
	}

	// Try to (un)install the 32-bit version.
	p->res32 = InstallServer(p->isUninstall, false, &p->hProcess32, &p->errorCode32);
	if (p->res32 == ISR_OK) {
		p->state = 2;
		PostMessage(NULL, WM_APP_WAIT, (WPARAM)p, (LPARAM)p->hProcess32);
		return;
	}
	InstallProcEnd(p);
}

/** continuation of InstallProc32 */
static void InstallProcEnd(struct InstallParams *p)
{
	TCHAR msg32[256], msg64[256];
=======
		res64 = TryInstallServer(params->hWnd, params->isUninstall, true, msg64, _countof(msg64));
	}

	// Try to (un)install the 32-bit version.
	res32 = TryInstallServer(params->hWnd, params->isUninstall, false, msg32, _countof(msg32));
>>>>>>> 860288ab

	if (p->res32 == ISR_OK) {
		p->res32 = InstallServerEnd(p->hProcess32, &p->errorCode32);
	}

	if (g_is64bit) {
		InstallServerErrorMsg(p->res64, p->errorCode64,
				p->isUninstall, true, msg64, ARRAY_SIZE(msg64));
	}
	InstallServerErrorMsg(p->res32, p->errorCode32,
			p->isUninstall, false, msg32, ARRAY_SIZE(msg32));

	if (p->res32 == ISR_OK && p->res64 == ISR_OK) {
		// DLL(s) registered successfully.
		const TCHAR *msg;
		if (g_is64bit) {
			msg = (p->isUninstall
				? _T("DLLs unregistered successfully.")
				: _T("DLLs registered successfully."));
		} else {
			msg = (p->isUninstall
				? _T("DLL unregistered successfully.")
				: _T("DLL registered successfully."));
		}
		ShowStatusMessage(p->hWnd, msg, _T(""), MB_ICONINFORMATION);
		MessageBeep(MB_ICONINFORMATION);
	} else {
		// At least one of the DLLs failed to register.
		const TCHAR *msg1;
		TCHAR msg2[540];
		msg2[0] = _T('\0');

		if (g_is64bit) {
			msg1 = (p->isUninstall
				? _T("An error occurred while unregistering the DLLs:")
				: _T("An error occurred while registering the DLLs:"));
		} else {
			msg1 = (p->isUninstall
				? _T("An error occurred while unregistering the DLL:")
				: _T("An error occurred while registering the DLL:"));
		}

		if (p->res32 != ISR_OK) {
			if (g_is64bit) {
				_tcscpy_s(msg2, _countof(msg2), BULLET _T(" 32-bit: "));
			}
			_tcscat_s(msg2, _countof(msg2), msg32);
		}
		if (p->res64 != ISR_OK) {
			if (msg2[0] != _T('\0')) {
				_tcscat_s(msg2, _countof(msg2), _T("\n"));
			}
			_tcscat_s(msg2, _countof(msg2), BULLET _T(" 64-bit: "));
			_tcscat_s(msg2, _countof(msg2), msg64);
		}

		ShowStatusMessage(p->hWnd, msg1, msg2, MB_ICONSTOP);
		MessageBeep(MB_ICONSTOP);
	}

	g_inProgress = false;
	EnableButtons(p->hWnd, true);
	DlgUpdateCursor();
	// Clean up the structure so that it may be reused
	p->hWnd = NULL;
	p->isUninstall = false;
	p->state = 0;
	p->res32 = p->res64 = ISR_OK;
	p->errorCode32 = p->errorCode64 = 0;
	p->hProcess32 = p->hProcess64 = NULL;
}

/**
 * Initialize the dialog.
 * @param hDlg Dialog handle.
 */
static void InitDialog(HWND hDlg)
{
	// FIXME: Assuming 16x16 icons. May need larger for HiDPI.
	static const SIZE szIcon = {16, 16};

	// Main dialog description.
	static const TCHAR strdlg_desc[] =
		_T("This installer will register the ROM Properties Page DLL with the system, ")
		_T("which will provide extra functionality for supported files in Windows Explorer.\n\n")
		_T("Note that the DLL locations are hard-coded in the registry. If you move the DLLs, ")
		_T("you will have to rerun this installer. In addition, the DLLs will usually be locked ")
		_T("by Explorer, so you will need to use this program to uninstall the DLLs first and ")
		_T("then restart Explorer in order to move the DLLs.\n\n")
		_T("Uninstalling will unregister the ROM Properties DLL, which will disable the extra ")
		_T("functionality provided by the DLL for supported ROM files.");

	HWND hStatus1, hExclaim;
	HMODULE hUser32;
	bool bHasMsvc32, bErr;
	const TCHAR *line1 = NULL, *line2 = NULL;

	if (hIconDialog) {
		SendMessage(hDlg, WM_SETICON, ICON_BIG, (LPARAM)hIconDialog);
	}
	if (hIconDialogSmall) {
		SendMessage(hDlg, WM_SETICON, ICON_SMALL, (LPARAM)hIconDialogSmall);
	}

	// Get Status1's dimensions.
	hStatus1 = GetDlgItem(hDlg, IDC_STATIC_STATUS1);
	GetWindowRect(hStatus1, &rectStatus1_noIcon);
	MapWindowPoints(HWND_DESKTOP, hDlg, (LPPOINT)&rectStatus1_noIcon, 2);

	// Adjust the left boundary for the icon.
	rectStatus1_icon = rectStatus1_noIcon;
	rectStatus1_icon.left += szIcon.cx + (szIcon.cx / 5);

	// Load the icons.
	// NOTE: Using IDI_EXCLAMATION will only return the 32x32 icon.
	// Need to get the icon from USER32 directly.
	hUser32 = GetModuleHandle(_T("user32"));
	assert(hUser32 != NULL);
	if (hUser32) {
		hIconExclaim = (HICON)LoadImage(hUser32,
			MAKEINTRESOURCE(101), IMAGE_ICON,
			szIcon.cx, szIcon.cy, LR_SHARED);
		/*hIconQuestion = (HICON)LoadImage(hUser32,
			MAKEINTRESOURCE(102), IMAGE_ICON,
			szIcon.cx, szIcon.cy, LR_SHARED);*/
		hIconCritical = (HICON)LoadImage(hUser32,
			MAKEINTRESOURCE(103), IMAGE_ICON,
			szIcon.cx, szIcon.cy, LR_SHARED);
		hIconInfo = (HICON)LoadImage(hUser32,
			MAKEINTRESOURCE(104), IMAGE_ICON,
			szIcon.cx, szIcon.cy, LR_SHARED);
	}

	// Initialize the icon control.
	hExclaim = CreateWindowEx(WS_EX_NOPARENTNOTIFY | WS_EX_TRANSPARENT,
		WC_STATIC, NULL,
		WS_CHILD | WS_CLIPSIBLINGS | SS_ICON,
		rectStatus1_noIcon.left, rectStatus1_noIcon.top-1,
		szIcon.cx, szIcon.cy,
		hDlg, (HMENU)IDC_STATIC_ICON, NULL, NULL);

	// FIXME: Figure out the SysLink styles. (0x50010000?)
	ShowWindow(GetDlgItem(hDlg, IDC_STATIC_STATUS2), SW_HIDE);

	// Set the dialog strings.
	SetWindowText(GetDlgItem(hDlg, IDC_STATIC_DESC), strdlg_desc);

	// Check if MSVCRT is installed. If it isn't, show a warning
	// message and disable the buttons.
	bHasMsvc32 = CheckMsvc(false);

	// Go through the various permutations.
#ifndef _WIN64
	if (!g_is64bit) {
		// 32-bit system.
		if (!bHasMsvc32) {
			// 32-bit MSVCRT is missing.
			line1 = _T("The 32-bit MSVC 2015-2019 runtime is not installed.");
			line2 = _T("You can download the 32-bit MSVC 2015-2019 runtime at:\n")
				BULLET _T(" <a href=\"https://aka.ms/vs/16/release/vc_redist.x86.exe\">")
					_T("https://aka.ms/vs/16/release/vc_redist.x86.exe</a>");
		}
	} else
#endif /* !_WIN64 */
	{
		// 64-bit system.
		const bool bHasMsvc64 = CheckMsvc(true);
		if (!bHasMsvc32 && !bHasMsvc64) {
			// Both 32-bit and 64-bit MSVCRT are missing.
			line1 = _T("The 32-bit and 64-bit MSVC 2015-2019 runtimes are not installed.");
			line2 = _T("You can download the MSVC 2015-2019 runtime at:\n")
				BULLET _T(" 32-bit: <a href=\"https://aka.ms/vs/16/release/vc_redist.x86.exe\">")
					_T("https://aka.ms/vs/16/release/vc_redist.x86.exe</a>\n")
				BULLET _T(" 64-bit: <a href=\"https://aka.ms/vs/16/release/vc_redist.x64.exe\">")
					_T("https://aka.ms/vs/16/release/vc_redist.x64.exe</a>");
		} else if (!bHasMsvc32 && bHasMsvc64) {
			// 32-bit MSVCRT is missing.
			line1 = _T("The 32-bit MSVC 2015-2019 runtime is not installed.");
			line2 = _T("You can download the 32-bit MSVC 2015-2019 runtime at:\n")
				BULLET _T(" <a href=\"https://aka.ms/vs/16/release/vc_redist.x86.exe\">")
					_T("https://aka.ms/vs/16/release/vc_redist.x86.exe</a>");
		} else if (bHasMsvc32 && !bHasMsvc64) {
			// 64-bit MSVCRT is missing.
			line1 = _T("The 64-bit MSVC 2015-2019 runtime is not installed.");
			line2 = _T("You can download the 64-bit MSVC 2015-2019 runtime at:\n")
				BULLET _T(" <a href=\"https://aka.ms/vs/16/release/vc_redist.x64.exe\">")
					_T("https://aka.ms/vs/16/release/vc_redist.x64.exe</a>");
		}
	}

	// Show the status message.
	// If line1 is set, an error occurred, so we should
	// show the exclamation icon and disable the buttons.
	bErr = (line1 != NULL);
	ShowStatusMessage(hDlg, line1, line2, (bErr ? MB_ICONEXCLAMATION : 0));
	EnableButtons(hDlg, !bErr);
}

/**
 * IDC_BUTTON_INSTALL / IDC_BUTTON_UNINSTALL handler.
 * @param hDlg Dialog handle.
 * @param isUninstall True for uninstall; false for install.
 */
static void HandleInstallUninstall(HWND hDlg, bool isUninstall)
{
	if (g_inProgress) {
		// Already (un)installing...
		return;
	}
<<<<<<< HEAD
=======
	g_inProgress = true;

	if (g_is64bit) {
		msg = (isUninstall
			? _T("\n\nUnregistering DLLs...")
			: _T("\n\nRegistering DLLs..."));
	} else {
		msg = (isUninstall
			? _T("\n\nUnregistering DLL...")
			: _T("\n\nRegistering DLL..."));
	}
	ShowStatusMessage(hDlg, msg, _T(""), 0);

	EnableButtons(hDlg, false);
	DlgUpdateCursor();

	// The installation is done on a separate thread so that we don't lock the message loop
	threadParams.hWnd = hDlg;
	threadParams.isUninstall = isUninstall;
	hThread = (HANDLE)_beginthreadex(NULL, 0, ThreadProc, &threadParams, 0, NULL);
	if (!hThread) {
		// Couldn't start the worker thread.
		TCHAR threadErr[128];
		TCHAR ultot_buf[_MAX_ULTOSTR_BASE10_COUNT];

		const DWORD lastError = GetLastError();
		_ultot_s(lastError, ultot_buf, _countof(ultot_buf), 10);
		_tcscpy_s(threadErr, _countof(threadErr), BULLET _T(" Win32 error code: "));
		_tcscat_s(threadErr, _countof(threadErr), ultot_buf);

		ShowStatusMessage(hDlg, _T("An error occurred while starting the worker thread."), threadErr, MB_ICONSTOP);
		MessageBeep(MB_ICONSTOP);
		EnableButtons(hDlg, true);
		DlgUpdateCursor();
>>>>>>> 860288ab

	installParams.hWnd = hDlg;
	installParams.isUninstall = isUninstall;
	InstallProc64(&installParams);
}

/**
 * Main dialog message handler
 */
static INT_PTR CALLBACK DialogProc(HWND hDlg, UINT uMsg, WPARAM wParam, LPARAM lParam) {
	switch (uMsg) {
		case WM_INITDIALOG:
			InitDialog(hDlg);
			break;

		case WM_SETCURSOR:
			DlgUpdateCursor();
			return TRUE;

		case WM_APP_SIGNAL:
			assert(g_inProgress);
			if (g_inProgress) {
				struct InstallParams *params = (struct InstallParams*)wParam;
				assert(params);
				if (params) {
					assert(params->state == 1 || params->state == 2);
					switch (params->state) {
					case 1:
						InstallProc32(params);
						break;
					case 2:
						InstallProcEnd(params);
						break;
					}
				}
			}
			return TRUE;

		case WM_COMMAND:
			switch (LOWORD(wParam)) {
				case IDC_BUTTON_INSTALL:
					HandleInstallUninstall(hDlg, false);
					break;
				case IDC_BUTTON_UNINSTALL:
					HandleInstallUninstall(hDlg, true);
					break;

				case IDOK:
					// There's no "OK" button here...
					// Silently ignore it.
					return TRUE;

				case IDCANCEL:
					// User pressed Escape.
					if (!g_inProgress) {
						DestroyWindow(hDlg);
						PostQuitMessage(0);
					}
					return TRUE;

				default:
					break;
			}
			return FALSE;

		case WM_NOTIFY: {
			const NMHDR *const pHdr = (const NMHDR*)lParam;
			assert(pHdr != NULL);
			switch (pHdr->code) {
#ifdef UNICODE
				case NM_CLICK:
				case NM_RETURN: {
					const NMLINK *pNMLink;
					INT_PTR ret;

					if (pHdr->idFrom != IDC_STATIC_STATUS2)
						break;

					// This is a SysLink control.
					// Open the URL.
					// ShellExecute return value references:
					// - https://msdn.microsoft.com/en-us/library/windows/desktop/bb762153(v=vs.85).aspx
					// - https://blogs.msdn.microsoft.com/oldnewthing/20061108-05/?p=29083
					pNMLink = (const NMLINK*)pHdr;
					ret = (INT_PTR)ShellExecute(NULL, _T("open"), pNMLink->item.szUrl, NULL, NULL, SW_SHOW);
					if (ret <= 32) {
						// ShellExecute() failed.
						TCHAR err[128];
						TCHAR itot_buf[_MAX_ITOSTR_BASE10_COUNT];
						_itot_s((int)ret, itot_buf, _countof(itot_buf), 10);
						_tcscpy_s(err, _countof(err),
							_T("Could not open the URL.\n\n")
							_T("Win32 error code: "));
						_tcscat_s(err, _countof(err), itot_buf);
						MessageBox(hDlg, err, _T("Could not open URL"), MB_ICONERROR);
					}
					return TRUE;
				}
#endif

				default:
					break;
			}
			break;
		}

		case WM_CLOSE:
			if (!g_inProgress) {
				DestroyWindow(hDlg);
				PostQuitMessage(0);
			}
			return TRUE;

		default:
			break;
	}

	return FALSE;
}

struct MsgObjState {
	HWND hWnd; /**< Window that should receive SIGNAL messages */
	DWORD count; /**< Count of objects to wait on */
	WPARAM params[MAXIMUM_WAIT_OBJECTS-1]; /**< wParams corresponding to objects */
	HANDLE handles[MAXIMUM_WAIT_OBJECTS-1]; /**< Objects to wait on */
};

/**
 * Get messages and wait for objects
 *
 * To wait for an object, post WM_APP_WAIT to the thread message queue with
 * lParam=handle. When an object is signaled, the main window (state->hWnd)
 * receives WM_APP_SIGNAL, with the same parameters as the WAIT message (thus
 * WPARAM can be used to store additional state info).
 * Both WAIT and SIGNAL messages imply transfer of handle ownership.
 *
 * @param msg same as GetMessage
 * @param state state that should persist between calls
 * @return same as GetMessage
 */
BOOL GetMessageObjects(MSG *msg, struct MsgObjState *state)
{
	DWORD ev;
	for (;;) {
		// Handle all existing messages.
		while (PeekMessage(msg, NULL, 0, 0, PM_REMOVE)) {
			if (msg->message == WM_APP_WAIT) {
				if (state->count >= MAXIMUM_WAIT_OBJECTS - 1) {
					DebugBreak();
					return -1;
				}
				// Add event
				state->params[state->count] = msg->wParam;
				state->handles[state->count] = (HANDLE)msg->lParam;
				state->count++;
			} else if (msg->message == WM_QUIT) {
				for (DWORD i = 0; i < state->count; i++) {
					CloseHandle(state->handles[i]);
				}
				state->count = 0;
				return FALSE;
			} else {
				return TRUE;
			}
		}
		// Wait until a new message arrives, handling events in the meantime.
		while ((ev = MsgWaitForMultipleObjects(state->count, state->handles, FALSE, INFINITE, QS_ALLINPUT))
				!= WAIT_OBJECT_0 + state->count) {
			if (ev >= WAIT_OBJECT_0 && ev < WAIT_OBJECT_0 + state->count) { // Object
				ev -= WAIT_OBJECT_0;
				PostMessage(state->hWnd, WM_APP_SIGNAL, state->params[ev], (LPARAM)state->handles[ev]);
				// Remove event
				memmove(&state->params[ev], &state->params[ev + 1], (state->count - (ev + 1)) * sizeof(WPARAM));
				memmove(&state->handles[ev], &state->handles[ev + 1], (state->count - (ev + 1)) * sizeof(HANDLE));
				state->count--;
			} else { // WAIT_FAILED / WAIT_ABANDONED_0 / WAIT_TIMEOUT
				DebugBreak();
				return -1;
			}
		}
	}
}

/**
 * Dialog message loop
 */
INT_PTR DialogLoop(HINSTANCE hInstance, LPCTSTR lpTemplateName, HWND hWndParent, DLGPROC lpDialogFunc, LPARAM dwInitParam)
{
	MSG msg;
	BOOL bRet;
	HWND hDlg;

	if (!(hDlg = CreateDialogParam(hInstance, lpTemplateName, hWndParent, lpDialogFunc, dwInitParam))) {
		return -1;
	}

	struct MsgObjState state = { hDlg };

	while ((bRet = GetMessageObjects(&msg, &state)) == TRUE) {
		if (!IsWindow(hDlg) || !IsDialogMessage(hDlg, &msg)) {
			TranslateMessage(&msg);
			DispatchMessage(&msg);
		}
	}
	if (bRet == -1) {
		return -1;
	}
	return msg.wParam;
}

/**
 * Entry point
 */
int CALLBACK wWinMain(_In_ HINSTANCE hInstance, _In_opt_ HINSTANCE hPrevInstance, _In_ LPWSTR lpCmdLine, _In_ int nCmdShow)
{
	HANDLE hSingleInstanceMutex;
#ifndef _WIN64
	HMODULE hKernel32;
	typedef BOOL (WINAPI *PFNISWOW64PROCESS)(HANDLE hProcess, PBOOL Wow64Process);
	PFNISWOW64PROCESS pfnIsWow64Process;
#endif /* !_WIN64 */

	// Set Win32 security options.
	rp_secure_param_t param;
	param.bHighSec = FALSE;
	rp_secure_enable(param);

	// Unused parameters. (Win16 baggage)
	((void)hPrevInstance);

	// Check if another instance of svrplus is already running.
	// References:
	// - https://stackoverflow.com/questions/4191465/how-to-run-only-one-instance-of-application
	// - https://stackoverflow.com/a/33531179
	hSingleInstanceMutex = CreateMutex(NULL, TRUE, _T("Local\\com.gerbilsoft.rom-properties.svrplus"));
	if (!hSingleInstanceMutex || GetLastError() == ERROR_ALREADY_EXISTS) {
		// Mutex already exists.
		// Set focus to the existing instance.
		HWND hWnd = FindWindow(_T("#32770"), _T("ROM Properties Page Installer"));
		if (hWnd) {
			SetForegroundWindow(hWnd);
		}
		return EXIT_SUCCESS;
	}

	// Set the C locale.
	// NOTE: svrplus doesn't use localization. Using setlocale()
	// adds 28,672 bytes to the statically-linked executable
	//setlocale(LC_ALL, "");

#ifndef _WIN64
	// Check if this is a 64-bit system. (Wow64)
	hKernel32 = GetModuleHandle(_T("kernel32"));
	assert(hKernel32 != NULL);
	if (!hKernel32) {
		CloseHandle(hSingleInstanceMutex);
		DebugBreak();
		return EXIT_FAILURE;
	}
	pfnIsWow64Process = (PFNISWOW64PROCESS)GetProcAddress(hKernel32, "IsWow64Process");

	if (!pfnIsWow64Process) {
		// IsWow64Process() isn't available.
		// This must be a 32-bit system.
		g_is64bit = false;
	} else {
		BOOL bWow;
		if (!pfnIsWow64Process(GetCurrentProcess(), &bWow)) {
			CloseHandle(hSingleInstanceMutex);
			DebugBreak();
			return EXIT_FAILURE;
		}
		g_is64bit = !!bWow;
	}
#endif /* !_WIN64 */

	// Load the icon.
	hIconDialog = (HICON)LoadImage(
		hInstance, MAKEINTRESOURCE(IDI_SVRPLUS), IMAGE_ICON,
		GetSystemMetrics(SM_CXICON),
		GetSystemMetrics(SM_CYICON), 0);
	hIconDialogSmall = (HICON)LoadImage(
		hInstance, MAKEINTRESOURCE(IDI_SVRPLUS), IMAGE_ICON,
		GetSystemMetrics(SM_CXSMICON),
		GetSystemMetrics(SM_CYSMICON), 0);

	// Run the dialog.
	// FIXME: SysLink controls won't work in ANSI builds.
	DialogLoop(hInstance, MAKEINTRESOURCE(IDD_SVRPLUS), NULL, DialogProc, 0L);

	// Delete the icons.
	if (hIconDialog) {
		DestroyIcon(hIconDialog);
	}
	if (hIconDialogSmall) {
		DestroyIcon(hIconDialogSmall);
	}

	CloseHandle(hSingleInstanceMutex);
	return EXIT_SUCCESS;
}<|MERGE_RESOLUTION|>--- conflicted
+++ resolved
@@ -2,13 +2,8 @@
  * ROM Properties Page shell extension installer. (svrplus)                *
  * svrplus.c: Win32 installer for rom-properties.                          *
  *                                                                         *
-<<<<<<< HEAD
- * Copyright (c) 2017-2019 by Egor.                                        *
- * Copyright (c) 2017-2019 by David Korth.                                 *
-=======
- * Copyright (c) 2017-2018 by Egor.                                        *
+ * Copyright (c) 2017-2021 by Egor.                                        *
  * Copyright (c) 2017-2020 by David Korth.                                 *
->>>>>>> 860288ab
  * SPDX-License-Identifier: GPL-2.0-or-later                               *
  ***************************************************************************/
 
@@ -293,11 +288,7 @@
 
 	STARTUPINFO si;
 	PROCESS_INFORMATION pi;
-<<<<<<< HEAD
-=======
-	DWORD status;
 	BOOL bRet;
->>>>>>> 860288ab
 
 	// Determine the REGSVR32 path.
 	int ret = GetSystemDirFilePath(regsvr32_path, _countof(regsvr32_path), _T("regsvr32.exe"), is64);
@@ -357,20 +348,7 @@
 		return ISR_CREATEPROCESS_FAILED;
 	}
 
-<<<<<<< HEAD
-=======
-	// Wait for the process to exit.
-	WaitForSingleObject(pi.hProcess, INFINITE);
-	bRet = GetExitCodeProcess(pi.hProcess, &status);
->>>>>>> 860288ab
 	CloseHandle(pi.hThread);
-	CloseHandle(pi.hProcess);
-
-	if (!bRet) {
-		// GetExitCodeProcess() failed.
-		// Assume the process is still active.
-		return ISR_PROCESS_STILL_ACTIVE;
-	}
 
 	*pHandle = pi.hProcess;
 
@@ -388,13 +366,19 @@
 static InstallServerResult InstallServerEnd(HANDLE handle, DWORD *pErrorCode)
 {
 	DWORD status;
+	BOOL bRet;
 
 	if (!handle) {
 		return ISR_FATAL_ERROR;
 	}
 
-	GetExitCodeProcess(handle, &status);
+	bRet = GetExitCodeProcess(handle, &status);
 	CloseHandle(handle);
+	if (!bRet) {
+		// GetExitCodeProcess() failed.
+		// Assume the process is still active.
+		return ISR_PROCESS_STILL_ACTIVE;
+	}
 
 	switch (status) {
 		case STILL_ACTIVE:
@@ -562,7 +546,6 @@
 
 	// Try to (un)install the 64-bit version.
 	if (g_is64bit) {
-<<<<<<< HEAD
 		p->res64 = InstallServer(p->isUninstall, true, &p->hProcess64, &p->errorCode64);
 		if (p->res64 == ISR_OK) {
 			p->state = 1;
@@ -594,13 +577,6 @@
 static void InstallProcEnd(struct InstallParams *p)
 {
 	TCHAR msg32[256], msg64[256];
-=======
-		res64 = TryInstallServer(params->hWnd, params->isUninstall, true, msg64, _countof(msg64));
-	}
-
-	// Try to (un)install the 32-bit version.
-	res32 = TryInstallServer(params->hWnd, params->isUninstall, false, msg32, _countof(msg32));
->>>>>>> 860288ab
 
 	if (p->res32 == ISR_OK) {
 		p->res32 = InstallServerEnd(p->hProcess32, &p->errorCode32);
@@ -608,10 +584,10 @@
 
 	if (g_is64bit) {
 		InstallServerErrorMsg(p->res64, p->errorCode64,
-				p->isUninstall, true, msg64, ARRAY_SIZE(msg64));
+				p->isUninstall, true, msg64, _countof(msg64));
 	}
 	InstallServerErrorMsg(p->res32, p->errorCode32,
-			p->isUninstall, false, msg32, ARRAY_SIZE(msg32));
+			p->isUninstall, false, msg32, _countof(msg32));
 
 	if (p->res32 == ISR_OK && p->res64 == ISR_OK) {
 		// DLL(s) registered successfully.
@@ -810,43 +786,6 @@
 		// Already (un)installing...
 		return;
 	}
-<<<<<<< HEAD
-=======
-	g_inProgress = true;
-
-	if (g_is64bit) {
-		msg = (isUninstall
-			? _T("\n\nUnregistering DLLs...")
-			: _T("\n\nRegistering DLLs..."));
-	} else {
-		msg = (isUninstall
-			? _T("\n\nUnregistering DLL...")
-			: _T("\n\nRegistering DLL..."));
-	}
-	ShowStatusMessage(hDlg, msg, _T(""), 0);
-
-	EnableButtons(hDlg, false);
-	DlgUpdateCursor();
-
-	// The installation is done on a separate thread so that we don't lock the message loop
-	threadParams.hWnd = hDlg;
-	threadParams.isUninstall = isUninstall;
-	hThread = (HANDLE)_beginthreadex(NULL, 0, ThreadProc, &threadParams, 0, NULL);
-	if (!hThread) {
-		// Couldn't start the worker thread.
-		TCHAR threadErr[128];
-		TCHAR ultot_buf[_MAX_ULTOSTR_BASE10_COUNT];
-
-		const DWORD lastError = GetLastError();
-		_ultot_s(lastError, ultot_buf, _countof(ultot_buf), 10);
-		_tcscpy_s(threadErr, _countof(threadErr), BULLET _T(" Win32 error code: "));
-		_tcscat_s(threadErr, _countof(threadErr), ultot_buf);
-
-		ShowStatusMessage(hDlg, _T("An error occurred while starting the worker thread."), threadErr, MB_ICONSTOP);
-		MessageBeep(MB_ICONSTOP);
-		EnableButtons(hDlg, true);
-		DlgUpdateCursor();
->>>>>>> 860288ab
 
 	installParams.hWnd = hDlg;
 	installParams.isUninstall = isUninstall;

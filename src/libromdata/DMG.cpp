--- conflicted
+++ resolved
@@ -212,11 +212,7 @@
 };
 /**
  * Nintendo's logo which is checked by bootrom.
-<<<<<<< HEAD
- * (First 16 bytes.)
-=======
  * (Top half only.)
->>>>>>> 541812ba
  * 
  * NOTE: CGB bootrom only checks the top half of the logo.
  * (see 0x00D1 of CGB IPL)

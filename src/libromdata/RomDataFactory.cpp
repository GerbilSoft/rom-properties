/***************************************************************************
 * ROM Properties Page shell extension. (libromdata)                       *
 * RomDataFactory.cpp: RomData factory class.                              *
 *                                                                         *
 * Copyright (c) 2016-2023 by David Korth.                                 *
 * SPDX-License-Identifier: GPL-2.0-or-later                               *
 ***************************************************************************/

#include "stdafx.h"
#include "librpbase/config.librpbase.h"
#include "libromdata/config.libromdata.h"

#include "RomDataFactory.hpp"
#include "RomData_p.hpp"	// for RomDataInfo

// librpbase, librpfile
#include "librpfile/RelatedFile.hpp"
using namespace LibRpBase;
using namespace LibRpFile;

// librpthreads
#include "librpthreads/pthread_once.h"

// librptexture
#include "librptexture/FileFormatFactory.hpp"
using LibRpTexture::FileFormatFactory;

// C++ STL classes
using std::shared_ptr;
using std::string;
using std::unordered_map;
using std::unordered_set;
using std::vector;

// RomData subclasses: Consoles
#include "Console/Atari7800.hpp"
#include "Console/CBMCart.hpp"
#include "Console/Dreamcast.hpp"
#include "Console/DreamcastSave.hpp"
#include "Console/GameCube.hpp"
#include "Console/GameCubeBNR.hpp"
#include "Console/GameCubeSave.hpp"
#include "Console/iQuePlayer.hpp"
#include "Console/MegaDrive.hpp"
#include "Console/N64.hpp"
#include "Console/NES.hpp"
#include "Console/PlayStationEXE.hpp"
#include "Console/PlayStationSave.hpp"
#include "Console/Sega8Bit.hpp"
#include "Console/SegaSaturn.hpp"
#include "Console/SNES.hpp"
#include "Console/SufamiTurbo.hpp"
#include "Console/WiiSave.hpp"
#include "Console/WiiU.hpp"
#include "Console/WiiWAD.hpp"
#include "Console/WiiWIBN.hpp"
#include "Console/Xbox_XBE.hpp"
#include "Console/Xbox360_STFS.hpp"
#include "Console/Xbox360_XDBF.hpp"
#include "Console/Xbox360_XEX.hpp"

// Special handling for Xbox and PlayStation discs.
#include "cdrom_structs.h"
#include "iso_structs.h"
#include "Console/XboxDisc.hpp"
#include "Console/PlayStationDisc.hpp"
#include "disc/xdvdfs_structs.h"

// RomData subclasses: Handhelds
#include "Handheld/DMG.hpp"
#include "Handheld/GameBoyAdvance.hpp"
#include "Handheld/GameCom.hpp"
#include "Handheld/Lynx.hpp"
#include "Handheld/NGPC.hpp"
#include "Handheld/Nintendo3DS.hpp"
#include "Handheld/Nintendo3DSFirm.hpp"
#include "Handheld/Nintendo3DS_SMDH.hpp"
#include "Handheld/NintendoDS.hpp"
#include "Handheld/PokemonMini.hpp"
#include "Handheld/PSP.hpp"
#include "Handheld/VirtualBoy.hpp"
#include "Handheld/WonderSwan.hpp"

// RomData subclasses: Audio
#include "Audio/ADX.hpp"
#include "Audio/BCSTM.hpp"
#include "Audio/BRSTM.hpp"
#include "Audio/GBS.hpp"
#include "Audio/NSF.hpp"
#include "Audio/PSF.hpp"
#include "Audio/SAP.hpp"
#include "Audio/SNDH.hpp"
#include "Audio/SID.hpp"
#include "Audio/SPC.hpp"
#include "Audio/VGM.hpp"

// RomData subclasses: Other
#include "Other/Amiibo.hpp"
#include "Other/ELF.hpp"
#include "Other/EXE.hpp"
#include "Other/ISO.hpp"
#include "Other/MachO.hpp"
#include "Other/NintendoBadge.hpp"
#include "Other/RpTextureWrapper.hpp"
#include "Other/Lua.hpp"
#include "Other/Wim.hpp"

// Special case for Dreamcast save files.
#include "Console/dc_structs.h"

namespace LibRomData {

class RomDataFactoryPrivate
{
	private:
		RomDataFactoryPrivate();
		~RomDataFactoryPrivate();

	private:
		RP_DISABLE_COPY(RomDataFactoryPrivate)

	public:
		typedef int (*pfnIsRomSupported_t)(const RomData::DetectInfo *info);
		typedef const RomDataInfo * (*pfnRomDataInfo_t)(void);
		typedef RomData* (*pfnNewRomData_t)(const IRpFilePtr &file);

		struct RomDataFns {
			pfnIsRomSupported_t isRomSupported;
			pfnNewRomData_t newRomData;
			pfnRomDataInfo_t romDataInfo;
			unsigned int attrs;

			// Extra fields for files whose headers
			// appear at specific addresses.
			uint32_t address;
			uint32_t size;	// Contains magic number for fast 32-bit magic checking.
		};

		/**
		 * Templated function to construct a new RomData subclass.
		 * @param klass Class name.
		 */
		template<typename klass>
		static LibRpBase::RomData *RomData_ctor(const IRpFilePtr &file)
		{
			return new klass(file);
		}

#define GetRomDataFns(sys, attrs) \
	{sys::isRomSupported_static, \
	 RomDataFactoryPrivate::RomData_ctor<sys>, \
	 sys::romDataInfo, \
	 (attrs), 0, 0}

#define GetRomDataFns_addr(sys, attrs, address, size) \
	{sys::isRomSupported_static, \
	 RomDataFactoryPrivate::RomData_ctor<sys>, \
	 sys::romDataInfo, \
	 (attrs), (address), (size)}

		// RomData subclasses that use a header at 0 and
		// definitely have a 32-bit magic number in the header.
		// - address: Address of magic number within the header.
		// - size: 32-bit magic number.
		static const RomDataFns romDataFns_magic[];

		// RomData subclasses that use a header.
		// Headers with addresses other than 0 should be
		// placed at the end of this array.
		static const RomDataFns romDataFns_header[];

		// RomData subclasses that use a footer.
		static const RomDataFns romDataFns_footer[];

		// Table of pointers to tables.
		// This reduces duplication by only requiring a single loop
		// in each function.
		static const RomDataFns *const romDataFns_tbl[];

		/**
		 * Attempt to open the other file in a Dreamcast .VMI+.VMS pair.
		 * @param file One opened file in the .VMI+.VMS pair.
		 * @return DreamcastSave if valid; nullptr if not.
		 */
		static RomDataPtr openDreamcastVMSandVMI(const IRpFilePtr &file);

		// Vectors for file extensions and MIME types.
		// We want to collect them once per session instead of
		// repeatedly collecting them, since the caller might
		// not cache them.
		static vector<RomDataFactory::ExtInfo> vec_exts;
		static vector<const char*> vec_mimeTypes;
		// pthread_once() control variables
		static pthread_once_t once_exts;
		static pthread_once_t once_mimeTypes;

		/**
		 * Initialize the vector of supported file extensions.
		 * Used for Win32 COM registration.
		 *
		 * Internal function; must be called using pthread_once().
		 *
		 * NOTE: The return value is a struct that includes a flag
		 * indicating if the file type handler supports thumbnails.
		 */
		static void init_supportedFileExtensions(void);

		/**
		 * Initialize the vector of supported MIME types.
		 * Used for KFileMetaData.
		 *
		 * Internal function; must be called using pthread_once().
		 */
		static void init_supportedMimeTypes(void);

		/**
		 * Check an ISO-9660 disc image for a game-specific file system.
		 *
		 * If this is a valid ISO-9660 disc image, but no game-specific
		 * RomData subclasses support it, an ISO object will be returned.
		 *
		 * NOTE: This function returns a raw RomData* pointer.
		 * It should be wrapped in RomDataPtr before returning it outside of RomDataFactory.
		 *
		 * @param file ISO-9660 disc image
		 * @return Game-specific RomData subclass, or nullptr if none are supported.
		 */
		static RomData *checkISO(const IRpFilePtr &file);
};

/** RomDataFactoryPrivate **/

vector<RomDataFactory::ExtInfo> RomDataFactoryPrivate::vec_exts;
vector<const char*> RomDataFactoryPrivate::vec_mimeTypes;
pthread_once_t RomDataFactoryPrivate::once_exts = PTHREAD_ONCE_INIT;
pthread_once_t RomDataFactoryPrivate::once_mimeTypes = PTHREAD_ONCE_INIT;

#define ATTR_NONE		RomDataFactory::RDA_NONE
#define ATTR_HAS_THUMBNAIL	RomDataFactory::RDA_HAS_THUMBNAIL
#define ATTR_HAS_DPOVERLAY	RomDataFactory::RDA_HAS_DPOVERLAY
#define ATTR_HAS_METADATA	RomDataFactory::RDA_HAS_METADATA
#define ATTR_CHECK_ISO		RomDataFactory::RDA_CHECK_ISO
#define ATTR_SUPPORTS_DEVICES	RomDataFactory::RDA_SUPPORTS_DEVICES

// RomData subclasses that use a header at 0 and
// definitely have a 32-bit magic number in the header.
// - address: Address of magic number within the header.
// - size: 32-bit magic number.
// TODO: Add support for multiple magic numbers per class.
const RomDataFactoryPrivate::RomDataFns RomDataFactoryPrivate::romDataFns_magic[] = {
	// Consoles
	GetRomDataFns_addr(Atari7800, ATTR_HAS_METADATA, 4, 'RI78'),	// "ATARI7800"
	GetRomDataFns_addr(PlayStationEXE, 0, 0, 'PS-X'),
	GetRomDataFns_addr(SufamiTurbo, ATTR_HAS_THUMBNAIL | ATTR_HAS_METADATA, 8, 'FC-A'),	// Less common than "BAND"
	GetRomDataFns_addr(WiiU, ATTR_HAS_THUMBNAIL | ATTR_SUPPORTS_DEVICES, 0, 'WUP-'),
	GetRomDataFns_addr(WiiU, ATTR_HAS_THUMBNAIL | ATTR_SUPPORTS_DEVICES, 0, 'WUX0'),
	GetRomDataFns_addr(WiiWIBN, ATTR_HAS_THUMBNAIL, 0, 'WIBN'),
	GetRomDataFns_addr(Xbox_XBE, ATTR_HAS_THUMBNAIL | ATTR_HAS_METADATA, 0, 'XBEH'),
	GetRomDataFns_addr(Xbox360_XDBF, ATTR_HAS_THUMBNAIL | ATTR_HAS_METADATA, 0, 'XDBF'),
	GetRomDataFns_addr(Xbox360_XEX, ATTR_HAS_THUMBNAIL | ATTR_HAS_METADATA, 0, 'XEX1'),
	GetRomDataFns_addr(Xbox360_XEX, ATTR_HAS_THUMBNAIL | ATTR_HAS_METADATA, 0, 'XEX2'),

	// Handhelds
	GetRomDataFns_addr(DMG, ATTR_HAS_THUMBNAIL | ATTR_HAS_METADATA, 0x104, 0xCEED6666),
	GetRomDataFns_addr(DMG, ATTR_HAS_THUMBNAIL | ATTR_HAS_METADATA, 0x304, 0xCEED6666),	// headered
	GetRomDataFns_addr(GameBoyAdvance, ATTR_HAS_THUMBNAIL | ATTR_HAS_METADATA, 0x04, 0x24FFAE51),
	GetRomDataFns_addr(Lynx, ATTR_NONE, 0, 'LYNX'),
	GetRomDataFns_addr(NGPC, ATTR_HAS_THUMBNAIL | ATTR_HAS_METADATA, 12, ' SNK'),
	GetRomDataFns_addr(Nintendo3DSFirm, ATTR_NONE, 0, 'FIRM'),
	GetRomDataFns_addr(Nintendo3DS_SMDH, ATTR_HAS_THUMBNAIL | ATTR_HAS_METADATA, 0, 'SMDH'),
	GetRomDataFns_addr(NintendoDS, ATTR_HAS_THUMBNAIL | ATTR_HAS_DPOVERLAY | ATTR_HAS_METADATA, 0xC0, 0x24FFAE51),
	GetRomDataFns_addr(NintendoDS, ATTR_HAS_THUMBNAIL | ATTR_HAS_DPOVERLAY | ATTR_HAS_METADATA, 0xC0, 0xC8604FE2),
	GetRomDataFns_addr(PSP, ATTR_HAS_THUMBNAIL | ATTR_HAS_METADATA, 0, 'CISO'),
#ifdef HAVE_LZ4
	GetRomDataFns_addr(PSP, ATTR_HAS_THUMBNAIL | ATTR_HAS_METADATA, 0, 'ZISO'),
#endif /* HAVE_LZ4 */
#ifdef HAVE_LZO
	GetRomDataFns_addr(PSP, ATTR_HAS_THUMBNAIL | ATTR_HAS_METADATA, 0, 'JISO'),
#endif /* HAVE_LZO */
	GetRomDataFns_addr(PSP, ATTR_HAS_THUMBNAIL | ATTR_HAS_METADATA, 0, 0x44415800),	// 'DAX\0'

	// Audio
	GetRomDataFns_addr(BRSTM, ATTR_HAS_METADATA, 0, 'RSTM'),
	GetRomDataFns_addr(GBS, ATTR_HAS_METADATA, 0, 0x47425301U),	// 'GBS\x01'
	GetRomDataFns_addr(GBS, ATTR_HAS_METADATA, 0, 0x47425246U),	// 'GBRF'
	GetRomDataFns_addr(NSF, ATTR_HAS_METADATA, 0, 'NESM'),
	GetRomDataFns_addr(SPC, ATTR_HAS_METADATA, 0, 'SNES'),
	GetRomDataFns_addr(VGM, ATTR_HAS_METADATA, 0, 'Vgm '),

	// Other
	GetRomDataFns_addr(ELF, ATTR_NONE, 0, 0x7F454C46),		// '\177ELF'
	GetRomDataFns_addr(Lua, ATTR_NONE, 0, 0x1B4C7561),		// '\033Lua'

	// Consoles: Xbox 360 STFS
	// Moved here to prevent conflicts with the Nintendo DS ROM image
	// "Live On Card Live-R DS".
	GetRomDataFns_addr(Xbox360_STFS, ATTR_HAS_THUMBNAIL | ATTR_HAS_METADATA, 0, 'CON '),
	GetRomDataFns_addr(Xbox360_STFS, ATTR_HAS_THUMBNAIL | ATTR_HAS_METADATA, 0, 'PIRS'),
	GetRomDataFns_addr(Xbox360_STFS, ATTR_HAS_THUMBNAIL | ATTR_HAS_METADATA, 0, 'LIVE'),

	// Consoles: CBMCart
	// Moved here because they're less common.
	GetRomDataFns_addr(CBMCart, ATTR_HAS_THUMBNAIL | ATTR_HAS_METADATA, 0, 'C64 '),
	GetRomDataFns_addr(CBMCart, ATTR_HAS_THUMBNAIL | ATTR_HAS_METADATA, 0, 'C128'),
	GetRomDataFns_addr(CBMCart, ATTR_HAS_THUMBNAIL | ATTR_HAS_METADATA, 0, 'CBM2'),
	GetRomDataFns_addr(CBMCart, ATTR_HAS_THUMBNAIL | ATTR_HAS_METADATA, 0, 'VIC2'),
	GetRomDataFns_addr(CBMCart, ATTR_HAS_THUMBNAIL | ATTR_HAS_METADATA, 0, 'PLUS'),

	{nullptr, nullptr, nullptr, ATTR_NONE, 0, 0}
};

// RomData subclasses that use a header.
// Headers with addresses other than 0 should be
// placed at the end of this array.
const RomDataFactoryPrivate::RomDataFns RomDataFactoryPrivate::romDataFns_header[] = {
	// Consoles
	GetRomDataFns(Dreamcast, ATTR_HAS_THUMBNAIL | ATTR_HAS_METADATA | ATTR_SUPPORTS_DEVICES),
	GetRomDataFns(DreamcastSave, ATTR_HAS_THUMBNAIL | ATTR_HAS_METADATA),
	GetRomDataFns(GameCube, ATTR_HAS_THUMBNAIL | ATTR_HAS_METADATA | ATTR_SUPPORTS_DEVICES),
	GetRomDataFns(GameCubeBNR, ATTR_HAS_THUMBNAIL | ATTR_HAS_METADATA),
	GetRomDataFns(GameCubeSave, ATTR_HAS_THUMBNAIL | ATTR_HAS_METADATA),
	GetRomDataFns(iQuePlayer, ATTR_HAS_THUMBNAIL | ATTR_HAS_METADATA),
	// MegaDrive: ATTR_SUPPORTS_DEVICES for Sega CD
	GetRomDataFns(MegaDrive, ATTR_HAS_THUMBNAIL | ATTR_HAS_METADATA | ATTR_SUPPORTS_DEVICES),
	GetRomDataFns(N64, ATTR_HAS_METADATA),
	GetRomDataFns(NES, ATTR_NONE),
	GetRomDataFns(SNES, ATTR_HAS_THUMBNAIL | ATTR_HAS_METADATA),
	GetRomDataFns(SegaSaturn, ATTR_NONE | ATTR_HAS_METADATA | ATTR_SUPPORTS_DEVICES),
	GetRomDataFns(WiiSave, ATTR_HAS_THUMBNAIL),
	GetRomDataFns(WiiWAD, ATTR_HAS_THUMBNAIL | ATTR_HAS_METADATA),

	// Handhelds
	GetRomDataFns(Nintendo3DS, ATTR_HAS_THUMBNAIL | ATTR_HAS_DPOVERLAY | ATTR_HAS_METADATA),

	// Audio
	GetRomDataFns(ADX, ATTR_HAS_METADATA),
	GetRomDataFns(BCSTM, ATTR_HAS_METADATA),
	GetRomDataFns(PSF, ATTR_HAS_METADATA),
	GetRomDataFns(SAP, ATTR_HAS_METADATA),	// "SAP\r\n", "SAP\n"; maybe move to _magic[]?
	GetRomDataFns(SNDH, ATTR_HAS_METADATA),	// "SNDH", or "ICE!" or "Ice!" if packed.
	GetRomDataFns(SID, ATTR_HAS_METADATA),	// PSID/RSID; maybe move to _magic[]?

	// Other
	GetRomDataFns(Amiibo, ATTR_HAS_THUMBNAIL),
	GetRomDataFns(MachO, ATTR_NONE),
	GetRomDataFns(NintendoBadge, ATTR_HAS_THUMBNAIL),
	GetRomDataFns(Wim, ATTR_NONE),

	// The following formats have 16-bit magic numbers,
	// so they should go at the end of the address=0 section.
	GetRomDataFns(EXE, ATTR_HAS_DPOVERLAY),	// TODO: Thumbnailing on non-Windows platforms.
	GetRomDataFns(PlayStationSave, ATTR_HAS_THUMBNAIL | ATTR_HAS_METADATA),

	// NOTE: game.com may be at either 0 or 0x40000.
	// The 0x40000 address is checked below.
	GetRomDataFns(GameCom, ATTR_HAS_THUMBNAIL | ATTR_HAS_METADATA),

	// Headers with non-zero addresses.
	GetRomDataFns_addr(Sega8Bit, ATTR_HAS_METADATA, 0x7FE0, 0x20),
	GetRomDataFns_addr(PokemonMini, ATTR_HAS_METADATA, 0x2100, 0xD0),
	// NOTE: game.com may be at either 0 or 0x40000.
	// The 0 address is checked above.
	GetRomDataFns_addr(GameCom, ATTR_HAS_THUMBNAIL | ATTR_HAS_METADATA, 0x40000, 0x20),

	// Last chance: ISO-9660 disc images.
	// NOTE: This might include some console-specific disc images
	// that don't have an identifying boot sector at 0x0000.
	// NOTE: Keeping the same address as the previous entry, since ISO only checks the file extension.
	// NOTE: ATTR_HAS_THUMBNAIL is needed for Xbox 360.
	GetRomDataFns_addr(ISO, ATTR_HAS_THUMBNAIL | ATTR_HAS_METADATA | ATTR_SUPPORTS_DEVICES | ATTR_CHECK_ISO, 0x40000, 0x20),

	{nullptr, nullptr, nullptr, ATTR_NONE, 0, 0}
};

// RomData subclasses that use a footer.
const RomDataFactoryPrivate::RomDataFns RomDataFactoryPrivate::romDataFns_footer[] = {
	GetRomDataFns(VirtualBoy, ATTR_NONE),
	GetRomDataFns(WonderSwan, ATTR_HAS_THUMBNAIL | ATTR_HAS_METADATA),
	{nullptr, nullptr, nullptr, ATTR_NONE, 0, 0}
};

// Table of pointers to tables.
// This reduces duplication by only requiring a single loop
// in each function.
const RomDataFactoryPrivate::RomDataFns *const RomDataFactoryPrivate::romDataFns_tbl[] = {
	romDataFns_magic,
	romDataFns_header,
	romDataFns_footer,
	nullptr
};

/**
 * Attempt to open the other file in a Dreamcast .VMI+.VMS pair.
 * @param file One opened file in the .VMI+.VMS pair.
 * @return DreamcastSave if valid; nullptr if not.
 */
RomDataPtr RomDataFactoryPrivate::openDreamcastVMSandVMI(const IRpFilePtr &file)
{
	// We're assuming the file extension was already checked.
	// VMS files are always a multiple of 512 bytes,
	// or 160 bytes for some monochrome ICONDATA_VMS.
	// VMI files are always 108 bytes;
	const off64_t filesize = file->size();
	const bool has_dc_vms = (filesize % DC_VMS_BLOCK_SIZE == 0) ||
	                        (filesize == DC_VMS_ICONDATA_MONO_MINSIZE);
	const bool has_dc_vmi = (filesize == sizeof(DC_VMI_Header));
	if (!(has_dc_vms ^ has_dc_vmi)) {
		// Can't be none or both...
		return nullptr;
	}

	// Determine which file we should look for.
	IRpFilePtr vms_file;
	IRpFilePtr vmi_file;
	IRpFilePtr *other_file;	// Points to vms_file or vmi_file.

	const char *rel_ext;
	if (has_dc_vms) {
		// We have the VMS file.
		// Find the VMI file.
		vms_file = file;
		other_file = &vmi_file;
		rel_ext = ".VMI";
	} else /*if (has_dc_vmi)*/ {
		// We have the VMI file.
		// Find the VMS file.
		vmi_file = file;
		other_file = &vms_file;
		rel_ext = ".VMS";
	}

	// Attempt to open the other file in the pair.
	// TODO: Verify length.
	// TODO: For .vmi, check the VMS resource name?
	const char *const filename = file->filename();
	*other_file = FileSystem::openRelatedFile(filename, nullptr, rel_ext);
	if (!*other_file) {
		// Can't open the other file.
		return nullptr;
	}

	// Attempt to create a DreamcastSave using both the
	// VMS and VMI files.
	const RomDataPtr dcSave = std::make_shared<DreamcastSave>(vms_file, vmi_file);
	if (!dcSave->isValid()) {
		// Not valid.
		return nullptr;
	}

	// DreamcastSave opened.
	return dcSave;
}

/**
 * Check an ISO-9660 disc image for a game-specific file system.
 *
 * If this is a valid ISO-9660 disc image, but no game-specific
 * RomData subclasses support it, an ISO object will be returned.
 *
 * NOTE: This function returns a raw RomData* pointer.
 * It should be wrapped in RomDataPtr before returning it outside of RomDataFactory.
 *
 * @param file ISO-9660 disc image
 * @return Game-specific RomData subclass, or nullptr if none are supported.
 */
RomData *RomDataFactoryPrivate::checkISO(const IRpFilePtr &file)
{
	// Check for a CD file system with 2048-byte sectors.
	CDROM_2352_Sector_t sector;
	size_t size = file->seekAndRead(ISO_PVD_ADDRESS_2048, &sector.m1.data, sizeof(sector.m1.data));
	if (size != sizeof(sector.m1.data)) {
		// Unable to read the PVD.
		return nullptr;
	}

	bool is2048;
	const ISO_Primary_Volume_Descriptor *pvd = nullptr;
	const int discType = ISO::checkPVD(sector.m1.data);
	if (discType >= 0) {
		// Found a PVD with 2048-byte sectors.
		pvd = reinterpret_cast<const ISO_Primary_Volume_Descriptor*>(sector.m1.data);
		is2048 = true;
	} else {
		// Check for a PVD with 2352-byte or 2448-byte sectors.
		static const unsigned int sector_sizes[] = {2352, 2448};
		is2048 = false;

		for (const unsigned int p : sector_sizes) {
			size_t size = file->seekAndRead(p * ISO_PVD_LBA, &sector, sizeof(sector));
			if (size != sizeof(sector)) {
				// Unable to read the PVD.
				return nullptr;
			}

			const uint8_t *const pData = cdromSectorDataPtr(&sector);
			if (ISO::checkPVD(pData) >= 0) {
				// Found the correct sector size.
				pvd = reinterpret_cast<const ISO_Primary_Volume_Descriptor*>(pData);
				break;
			}
		}
	}

	if (!pvd) {
		// Unable to get the PVD.
		return nullptr;
	}

	// Console/Handheld disc formats.
	typedef int (*pfnIsRomSupported_ISO_t)(const ISO_Primary_Volume_Descriptor *pvd);
	struct RomDataFns_ISO {
		pfnIsRomSupported_ISO_t isRomSupported;
		pfnNewRomData_t newRomData;
	};
#define GetRomDataFns_ISO(sys) \
	{sys::isRomSupported_static, \
	 RomDataFactoryPrivate::RomData_ctor<sys>}
	static const RomDataFns_ISO romDataFns_ISO[] = {
		GetRomDataFns_ISO(PlayStationDisc),
		GetRomDataFns_ISO(PSP),
		GetRomDataFns_ISO(XboxDisc),

		{nullptr, nullptr}
	};

	const RomDataFns_ISO *fns = &romDataFns_ISO[0];
	for (; fns->isRomSupported != nullptr; fns++) {
		if (fns->isRomSupported(pvd) >= 0) {
			// This might be the correct RomData subclass.
			RomData *const romData = fns->newRomData(file);
			if (romData->isValid()) {
				// Found the correct RomData subclass.
				return romData;
			}

			// Not actually supported.
			delete romData;
		}
	}

	// Check for extracted XDVDFS. (2048-byte sector images only)
	if (is2048) {
		// Check for the magic number at the base offset.
		XDVDFS_Header xdvdfsHeader;
		size = file->seekAndRead(XDVDFS_HEADER_LBA_OFFSET * XDVDFS_BLOCK_SIZE,
			&xdvdfsHeader, sizeof(xdvdfsHeader));
		if (size == sizeof(xdvdfsHeader)) {
			// Check the magic numbers.
			if (!memcmp(xdvdfsHeader.magic, XDVDFS_MAGIC, sizeof(xdvdfsHeader.magic)) &&
			    !memcmp(xdvdfsHeader.magic_footer, XDVDFS_MAGIC, sizeof(xdvdfsHeader.magic_footer)))
			{
				// It's a match! Try opening as XboxDisc.
				RomData *const romData = new XboxDisc(file);
				if (romData->isValid()) {
					// Found the correct RomData subclass.
					return romData;
				}

				// Not actually supported.
				delete romData;
			}
		}
	}

	// Not a game-specific file system.
	// Use the generic ISO-9660 parser.
	RomData *const romData = new ISO(file);
	if (romData->isValid()) {
		return romData;
	}
	delete romData;

	// Still not an ISO...
	return nullptr;
}

/** RomDataFactory **/

/**
 * Create a RomData subclass for the specified ROM file.
 *
 * NOTE: RomData::isValid() is checked before returning a
 * created RomData instance, so returned objects can be
 * assumed to be valid as long as they aren't nullptr.
 *
 * If imgbf is non-zero, at least one of the specified image
 * types must be supported by the RomData subclass in order to
 * be returned.
 *
 * @param file ROM file.
 * @param attrs RomDataAttr bitfield. If set, RomData subclass must have the specified attributes.
 * @return RomData subclass, or nullptr if the ROM isn't supported.
 */
RomDataPtr RomDataFactory::create(const IRpFilePtr &file, unsigned int attrs)
{
	RomData::DetectInfo info;

	// Get the file size.
	info.szFile = file->size();

	// Read 4,096+256 bytes from the ROM header.
	// This should be enough to detect most systems.
	union {
		uint8_t u8[4096+256];
		uint32_t u32[(4096+256)/4];
	} header;
	file->rewind();
	info.header.addr = 0;
	info.header.pData = header.u8;
	info.header.size = static_cast<uint32_t>(file->read(header.u8, sizeof(header.u8)));
	if (info.header.size == 0) {
		// Read error.
		return nullptr;
	}

	// File extension.
	string file_ext;	// temporary storage
	info.ext = nullptr;
	if (file->isDevice()) {
		// Device file. Assume it's a CD-ROM.
		info.ext = ".iso";
		// Subclass must support devices.
		attrs |= ATTR_SUPPORTS_DEVICES;
	} else {
		// Get the actual file extension.
		const char *const filename = file->filename();
		const char *const ext = FileSystem::file_ext(filename);
		if (ext) {
			file_ext = ext;
			info.ext = file_ext.c_str();
		}
	}

	// Special handling for Dreamcast .VMI+.VMS pairs.
	if (info.ext != nullptr &&
	    (!strcasecmp(info.ext, ".vms") ||
	     !strcasecmp(info.ext, ".vmi")))
	{
		// Dreamcast .VMI+.VMS pair.
		// Attempt to open the other file in the pair.
		const RomDataPtr romData = RomDataFactoryPrivate::openDreamcastVMSandVMI(file);
		if (romData) {
			// .VMI+.VMS pair opened.
			return romData;
		}
	}

	// Check RomData subclasses that take a header at 0
	// and definitely have a 32-bit magic number in the header.
	const RomDataFactoryPrivate::RomDataFns *fns =
		&RomDataFactoryPrivate::romDataFns_magic[0];
	for (; fns->romDataInfo != nullptr; fns++) {
		if ((fns->attrs & attrs) != attrs) {
			// This RomData subclass doesn't have the
			// required attributes.
			continue;
		}

		// Check the magic number.
		// TODO: Verify alignment restrictions.
		assert(fns->address % 4 == 0);
		assert(fns->address + sizeof(uint32_t) <= sizeof(header.u32));
		const uint32_t magic = header.u32[fns->address/4];
		if (be32_to_cpu(magic) == fns->size) {
			// Found a matching magic number.
			if (fns->isRomSupported(&info) >= 0) {
				RomData *const romData = fns->newRomData(file);
				if (romData->isValid()) {
					// RomData subclass obtained.
					return RomDataPtr(romData);
				}

				// Not actually supported.
				delete romData;
			}
		}
	}

	// Check for supported textures.
	{
		// TODO: RpTextureWrapper::isRomSupported()?
		RomData *const romData = new RpTextureWrapper(file);
		if (romData->isValid()) {
			// RomData subclass obtained.
			return RomDataPtr(romData);
		}

		// Not actually supported.
		delete romData;
	}

	// Check other RomData subclasses that take a header,
	// but don't have a simple 32-bit magic number check.
	fns = &RomDataFactoryPrivate::romDataFns_header[0];
	bool checked_exts = false;
	for (; fns->romDataInfo != nullptr; fns++) {
		if ((fns->attrs & attrs) != attrs) {
			// This RomData subclass doesn't have the
			// required attributes.
			continue;
		}

		if (fns->address != info.header.addr ||
		    fns->size > info.header.size)
		{
			// Header address has changed.
			if (!checked_exts) {
				// Check the file extension to reduce overhead
				// for file types that don't use this.
				// TODO: Don't hard-code this.
				// Use a pointer to supportedFileExtensions_static() instead?
				static const char exts[][8] = {
					".bin",		// generic .bin
					".sms",		// Sega Master System
					".gg",		// Game Gear
					".tgc",		// game.com
					".iso",		// ISO-9660
					".img",		// CCD/IMG
					".xiso",	// Xbox disc image
					".min",		// Pokémon Mini
				};

				if (info.ext == nullptr) {
					// No file extension...
					break;
				}

				// Check for a matching extension.
				bool found = false;
				for (const char *ext : exts) {
					if (!strcasecmp(info.ext, ext)) {
						// Found a match!
						found = true;
					}
				}
				if (!found) {
					// No match.
					break;
				}

				// File extensions have been checked.
				checked_exts = true;
			}

			// Read the new header data.

			// NOTE: fns->size == 0 is only correct
			// for headers located at 0, since we
			// read the whole 4096+256 bytes for these.
			assert(fns->size != 0);
			assert(fns->size <= sizeof(header));
			if (fns->size == 0 || fns->size > sizeof(header))
				continue;

			// Make sure the file is big enough to
			// have this header.
			if ((static_cast<off64_t>(fns->address) + fns->size) > info.szFile)
				continue;

			// Read the header data.
			info.header.addr = fns->address;
			int ret = file->seek(info.header.addr);
			if (ret != 0)
				continue;
			info.header.size = static_cast<uint32_t>(file->read(header.u8, fns->size));
			if (info.header.size != fns->size)
				continue;
		}

		if (fns->isRomSupported(&info) >= 0) {
			RomData *romData;
			if (fns->attrs & RDA_CHECK_ISO) {
				// Check for a game-specific ISO subclass.
				romData = RomDataFactoryPrivate::checkISO(file);
			} else {
				// Standard RomData subclass.
				romData = fns->newRomData(file);
			}

			if (romData && romData->isValid()) {
				// RomData subclass obtained.
				return RomDataPtr(romData);
			}

			// Not actually supported.
			delete romData;
		}
	}

	// Check RomData subclasses that take a footer.
	if (info.szFile > (1LL << 30)) {
		// No subclasses that expect footers support
		// files larger than 1 GB.
		return nullptr;
	}

	bool readFooter = false;
	fns = &RomDataFactoryPrivate::romDataFns_footer[0];
	for (; fns->romDataInfo != nullptr; fns++) {
		if ((fns->attrs & attrs) != attrs) {
			// This RomData subclass doesn't have the
			// required attributes.
			continue;
		}

		// Do we have a matching extension?
		// FIXME: Instead of hard-coded, check romDataInfo()->exts.
		static const char exts[][8] = {
			".vb",		// VirtualBoy
			".ws",		// WonderSwan
			".wsc",		// WonderSwan Color
			".pc2",		// Pocket Challenge v2 (WS-compatible)
		};

		if (info.ext == nullptr) {
			// No file extension...
			break;
		}

		// Check for a matching extension.
		bool found = false;
		for (const char *ext : exts) {
			if (!strcasecmp(info.ext, ext)) {
				// Found a match!
				found = true;
			}
		}
		if (!found) {
			// No match.
			break;
		}

		// Make sure we've read the footer.
		if (!readFooter) {
			static const int footer_size = 1024;
			if (info.szFile > footer_size) {
				info.header.addr = static_cast<uint32_t>(info.szFile - footer_size);
				info.header.size = static_cast<uint32_t>(file->seekAndRead(info.header.addr, header.u8, footer_size));
				if (info.header.size == 0) {
					// Seek and/or read error.
					return nullptr;
				}
			}
			readFooter = true;
		}

		if (fns->isRomSupported(&info) >= 0) {
			RomData *const romData = fns->newRomData(file);
			if (romData->isValid()) {
				// RomData subclass obtained.
				return RomDataPtr(romData);
			}

			// Not actually supported.
			delete romData;
		}
	}

	// Not supported.
	return nullptr;
}

/**
 * Create a RomData subclass for the specified ROM file.
 *
 * This version creates a base RpFile for the RomData object.
 * It does not support extended virtual filesystems like GVfs
 * or KIO, but it does support directories.
 *
 * NOTE: RomData::isValid() is checked before returning a
 * created RomData instance, so returned objects can be
 * assumed to be valid as long as they aren't nullptr.
 *
 * If imgbf is non-zero, at least one of the specified image
 * types must be supported by the RomData subclass in order to
 * be returned.
 *
 * @param filename ROM filename (UTF-8)
 * @param attrs RomDataAttr bitfield. If set, RomData subclass must have the specified attributes.
 * @return RomData subclass, or nullptr if the ROM isn't supported.
 */
RomDataPtr RomDataFactory::create(const char *filename, unsigned int attrs)
{
	RomData *romData = nullptr;

	// Check if this is a file or a directory.
	// If it's a file, we'll create an RpFile and then
	// call create(IRpFile*,unsigned int).
	if (!FileSystem::is_directory(filename)) {
		// Not a directory.
		shared_ptr<RpFile> file = std::make_shared<RpFile>(filename, RpFile::FM_OPEN_READ_GZ);
		if (file->isOpen()) {
<<<<<<< HEAD
			romData = create(file, attrs);
=======
			return create(file, attrs);
>>>>>>> 78ba0749
		}
		file->unref();
	}

	// TODO: Check for RomData subclasses that support directories.
	return romData;
}

#ifdef _WIN32
/**
 * Create a RomData subclass for the specified ROM file.
 *
 * This version creates a base RpFile for the RomData object.
 * It does not support extended virtual filesystems like GVfs
 * or KIO, but it does support directories.
 *
 * NOTE: RomData::isValid() is checked before returning a
 * created RomData instance, so returned objects can be
 * assumed to be valid as long as they aren't nullptr.
 *
 * If imgbf is non-zero, at least one of the specified image
 * types must be supported by the RomData subclass in order to
 * be returned.
 *
 * @param filenameW ROM filename (UTF-16)
 * @param attrs RomDataAttr bitfield. If set, RomData subclass must have the specified attributes.
 * @return RomData subclass, or nullptr if the ROM isn't supported.
 */
RomDataPtr RomDataFactory::create(const wchar_t *filenameW, unsigned int attrs)
{
	RomData *romData = nullptr;

	// Check if this is a file or a directory.
	// If it's a file, we'll create an RpFile and then
	// call create(IRpFile*,unsigned int).
	if (!FileSystem::is_directory(filenameW)) {
		// Not a directory.
		shared_ptr<RpFile> file = std::make_shared<RpFile>(filenameW, RpFile::FM_OPEN_READ_GZ);
		if (file->isOpen()) {
<<<<<<< HEAD
			romData = create(file, attrs);
=======
			return create(file, attrs);
>>>>>>> 78ba0749
		}
		file->unref();
	}

	// TODO: Check for RomData subclasses that support directories.
	return romData;
}
#endif /* _WIN32 */

/**
 * Initialize the vector of supported file extensions.
 * Used for Win32 COM registration.
 *
 * Internal function; must be called using pthread_once().
 *
 * NOTE: The return value is a struct that includes a flag
 * indicating if the file type handler supports thumbnails.
 */
void RomDataFactoryPrivate::init_supportedFileExtensions(void)
{
	// In order to handle multiple RomData subclasses
	// that support the same extensions, we're using
	// an unordered_map<string, unsigned int>. If any of the
	// handlers for a given extension support thumbnails,
	// then the thumbnail handlers will be registered.
	//
	// The actual data is stored in the vector<ExtInfo>.
	unordered_map<string, unsigned int> map_exts;

	static const size_t reserve_size =
		(ARRAY_SIZE(romDataFns_magic) +
		 ARRAY_SIZE(romDataFns_header) +
		 ARRAY_SIZE(romDataFns_footer)) * 2;
	vec_exts.reserve(reserve_size);
#ifdef HAVE_UNORDERED_MAP_RESERVE
	map_exts.reserve(reserve_size);
#endif /* HAVE_UNORDERED_MAP_RESERVE */

	for (const RomDataFns *const *tblptr = &romDataFns_tbl[0];
	     *tblptr != nullptr; tblptr++)
	{
		const RomDataFns *fns = *tblptr;
		for (; fns->romDataInfo != nullptr; fns++) {
			const char *const *sys_exts = fns->romDataInfo()->exts;
			if (!sys_exts)
				continue;

			for (; *sys_exts != nullptr; sys_exts++) {
				auto iter = map_exts.find(*sys_exts);
				if (iter != map_exts.end()) {
					// We already had this extension.
					// Update its attributes.
					iter->second |= fns->attrs;
				} else {
					// First time encountering this extension.
					map_exts[*sys_exts] = fns->attrs;
					vec_exts.emplace_back(*sys_exts, fns->attrs);
				}
			}
		}
	}

	// Get file extensions from FileFormatFactory.
	static const unsigned int FFF_ATTRS = ATTR_HAS_THUMBNAIL | ATTR_HAS_METADATA;
	const vector<const char*> &vec_exts_fileFormat = FileFormatFactory::supportedFileExtensions();
	for (const char *ext : vec_exts_fileFormat) {
		auto iter = map_exts.find(ext);
		if (iter != map_exts.end()) {
			// We already had this extension.
			// Update its attributes.
			iter->second |= FFF_ATTRS;
		} else {
			// First time encountering this extension.
			map_exts[ext] = FFF_ATTRS;
			vec_exts.emplace_back(ext, FFF_ATTRS);
		}
	}

	// Make sure the vector's attributes fields are up to date.
	for (RomDataFactory::ExtInfo &extInfo : vec_exts) {
		extInfo.attrs = map_exts[extInfo.ext];
	}
}

/**
 * Get all supported file extensions.
 * Used for Win32 COM registration.
 *
 * NOTE: The return value is a struct that includes a flag
 * indicating if the file type handler supports thumbnails
 * and/or may have "dangerous" permissions.
 *
 * @return All supported file extensions, including the leading dot.
 */
const vector<RomDataFactory::ExtInfo> &RomDataFactory::supportedFileExtensions(void)
{
	pthread_once(&RomDataFactoryPrivate::once_exts, RomDataFactoryPrivate::init_supportedFileExtensions);
	return RomDataFactoryPrivate::vec_exts;
}

/**
 * Initialize the vector of supported MIME types.
 * Used for KFileMetaData.
 *
 * Internal function; must be called using pthread_once().
 */
void RomDataFactoryPrivate::init_supportedMimeTypes(void)
{
	// TODO: Add generic types, e.g. application/octet-stream?

	// In order to handle multiple RomData subclasses
	// that support the same MIME types, we're using
	// an unordered_set<string>. The actual data
	// is stored in the vector<const char*>.
	unordered_set<string> set_mimeTypes;

	static const size_t reserve_size =
		(ARRAY_SIZE(romDataFns_magic) +
		 ARRAY_SIZE(romDataFns_header) +
		 ARRAY_SIZE(romDataFns_footer)) * 2;
	vec_mimeTypes.reserve(reserve_size);
#ifdef HAVE_UNORDERED_SET_RESERVE
	set_mimeTypes.reserve(reserve_size);
#endif /* HAVE_UNORDERED_SET_RESERVE */

	for (const RomDataFns *const *tblptr = &romDataFns_tbl[0];
	     *tblptr != nullptr; tblptr++)
	{
		const RomDataFns *fns = *tblptr;
		for (; fns->romDataInfo != nullptr; fns++) {
			const char *const *sys_mimeTypes = fns->romDataInfo()->mimeTypes;
			if (!sys_mimeTypes)
				continue;

			for (; *sys_mimeTypes != nullptr; sys_mimeTypes++) {
				auto iter = set_mimeTypes.find(*sys_mimeTypes);
				if (iter == set_mimeTypes.end()) {
					set_mimeTypes.insert(*sys_mimeTypes);
					vec_mimeTypes.emplace_back(*sys_mimeTypes);
				}
			}
		}
	}

	// Get MIME types from FileFormatFactory.
	const vector<const char*> vec_mimeTypes_fileFormat = FileFormatFactory::supportedMimeTypes();
	for (const char *mimeType : vec_mimeTypes_fileFormat) {
		auto iter = set_mimeTypes.find(mimeType);
		if (iter == set_mimeTypes.end()) {
			set_mimeTypes.emplace(mimeType);
			vec_mimeTypes.emplace_back(mimeType);
		}
	}
}

/**
 * Get all supported MIME types.
 * Used for KFileMetaData.
 *
 * @return All supported MIME types.
 */
const vector<const char*> &RomDataFactory::supportedMimeTypes(void)
{
	pthread_once(&RomDataFactoryPrivate::once_mimeTypes, RomDataFactoryPrivate::init_supportedMimeTypes);
	return RomDataFactoryPrivate::vec_mimeTypes;
}

}<|MERGE_RESOLUTION|>--- conflicted
+++ resolved
@@ -881,7 +881,7 @@
  */
 RomDataPtr RomDataFactory::create(const char *filename, unsigned int attrs)
 {
-	RomData *romData = nullptr;
+	RomDataPtr romData;
 
 	// Check if this is a file or a directory.
 	// If it's a file, we'll create an RpFile and then
@@ -890,13 +890,8 @@
 		// Not a directory.
 		shared_ptr<RpFile> file = std::make_shared<RpFile>(filename, RpFile::FM_OPEN_READ_GZ);
 		if (file->isOpen()) {
-<<<<<<< HEAD
 			romData = create(file, attrs);
-=======
-			return create(file, attrs);
->>>>>>> 78ba0749
-		}
-		file->unref();
+		}
 	}
 
 	// TODO: Check for RomData subclasses that support directories.
@@ -925,7 +920,7 @@
  */
 RomDataPtr RomDataFactory::create(const wchar_t *filenameW, unsigned int attrs)
 {
-	RomData *romData = nullptr;
+	RomDataPtr romData;
 
 	// Check if this is a file or a directory.
 	// If it's a file, we'll create an RpFile and then
@@ -934,13 +929,8 @@
 		// Not a directory.
 		shared_ptr<RpFile> file = std::make_shared<RpFile>(filenameW, RpFile::FM_OPEN_READ_GZ);
 		if (file->isOpen()) {
-<<<<<<< HEAD
 			romData = create(file, attrs);
-=======
-			return create(file, attrs);
->>>>>>> 78ba0749
-		}
-		file->unref();
+		}
 	}
 
 	// TODO: Check for RomData subclasses that support directories.

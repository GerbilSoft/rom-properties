--- conflicted
+++ resolved
@@ -392,16 +392,12 @@
 			case PT_LOAD:
 				pt_load.push_back(phdr);
 				// vaddrs must be sorted
-<<<<<<< HEAD
-				assert(pt_load.size() < 2 || pt_load.end()[-2].vaddr <= pt_load.end()[-1].vaddr);
-				if (pt_load.size() > 1 && unlikely(pt_load.end()[-2].vaddr > pt_load.end()[-1].vaddr)) {
+				assert(pt_load.size() < 2 || pt_load.end()[-2].p_vaddr <= pt_load.end()[-1].p_vaddr);
+				if (pt_load.size() > 1 && unlikely(pt_load.end()[-2].p_vaddr > pt_load.end()[-1].p_vaddr)) {
 					// Not sorted. Remove the last entry.
 					// TODO: Sort it manually?
 					pt_load.resize(pt_load.size()-1);
 				}
-=======
-				assert(pt_load.size() < 2 || pt_load.end()[-2].p_vaddr <= pt_load.end()[-1].p_vaddr);
->>>>>>> 328bb0a4
 				break;
 
 			case PT_DYNAMIC:

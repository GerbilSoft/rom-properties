--- conflicted
+++ resolved
@@ -92,16 +92,6 @@
 
 ## Current ROM Feature Support Level
 
-<<<<<<< HEAD
-|        System        | Properties Tab | Internal Images | External Scans |
-|:--------------------:|:--------------:|:---------------:|:--------------:|
-| Sega Mega Drive      |       Yes      |       N/A       |       No       |
-| Nintendo DS(i)       |       Yes      |       Icon      |       No       |
-| Nintendo GameCube    |       Yes      |        No       |      Disc      |
-| Nintendo Wii         |       Yes      |        No       |      Disc      |
-| Nintendo Game Boy    |       Yes      |       N/A       |       No       |
-| Nintendo Virtual Boy |       Yes      |       N/A       |       No       |
-=======
 |           System          | Properties Tab | Internal Images | External Scans |
 |:-------------------------:|:--------------:|:---------------:|:--------------:|
 | Sega Mega Drive           |       Yes      |       N/A       |       No       |
@@ -112,8 +102,8 @@
 | Nintendo Wii              |       Yes      |        No       |      Disc      |
 | Nintendo Game Boy (Color) |       Yes      |       N/A       |       No       |
 | Nintendo Game Boy Advance |       Yes      |       N/A       |       No       |
+| Nintendo Virtual Boy      |       Yes      |       N/A       |       No       |
 | Sony PlayStation Saves    |       Yes      |       Icon      |       N/A      |
->>>>>>> 519949a1
 
 Notes:
 * Internal image refers to artwork contained within the ROM and/or disc image.
@@ -139,15 +129,12 @@
 * Nintendo Wii: 1:1 disc image (\*.iso, \*.gcm), WBFS disc image (\*.wbfs),
   CISO disc image (\*.ciso)
 * Nintendo Game Boy: Plain binary (\*.gb, \*.gbc, \*.sgb)
-<<<<<<< HEAD
+* Nintendo Game Boy Advance: Plain binary (\*.gba, \*.agb, \*.mb)
 * Nintendo Virtual Boy: Plain binary (\*.vb)
-=======
-* Nintendo Game Boy Advance: Plain binary (\*.gba, \*.agb, \*.mb)
 * Sony PlayStation: Save files (\*.psv)
 
 Some file types are not currently registered on Windows due to conflicts with
 well-known file types, e.g. \*.bin, \*.iso, and \*.mb.
->>>>>>> 519949a1
 
 ## External Media Downloads
 
@@ -221,16 +208,13 @@
 * [Pan Docs](http://problemkaputt.de/pandocs.htm): Game Boy, Game Boy Color and
   Super Game Boy technical information. Used for ROM format information for
   those systems.
-<<<<<<< HEAD
 * [Virtual Boy Programmers Manual](http://www.goliathindustries.com/vb/download/vbprog.pdf):
   Virtual Boy technical information. Used for ROM format information for that
   system.
-=======
 * [Sega Retro](http://www.segaretro.org/Main_Page): Sega Mega Drive technical
   information, plus information for other Sega systems that will be supported
   in a future release.
 * [PS3 Developer wiki](http://www.psdevwiki.com/ps3/) for information on the
   "PS1 on PS3" save file format.
 * [Nocash PSX Specification Reference](http://problemkaputt.de/psx-spx.htm)
-  for more information on PS1 save files.
->>>>>>> 519949a1
+  for more information on PS1 save files.
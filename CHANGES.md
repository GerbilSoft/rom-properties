--- conflicted
+++ resolved
@@ -23,14 +23,10 @@
   * Nintendo Badge Arcade decoding. Supports both PRBS (badge) and CABS
     (badge set) files. PRBS decoding supports mega badges as well.
   * Sega Dreamcast disc images. Currently supports raw track 03 disc images
-<<<<<<< HEAD
     in 2048-byte and 2352-byte sector formats.
   * Sega Saturn disc images. Currently supports raw track 01 disc images in
     2048-byte and 2352-byte sector formats.
-=======
-    in 2048-byte and 2352-byte sector format.
   * Atari Lynx support.
->>>>>>> 1e4272b6
 
 * New system features:
   * Nintendo DS: Detect "Mask ROM" separately from Secure Area encryption.

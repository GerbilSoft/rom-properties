--- conflicted
+++ resolved
@@ -15,7 +15,6 @@
     (Same as Game Boy and Game Boy Color.)
   * NES: Added more (unused) mappers for TNES format.
   * GameCube: Added support for split .wbfs/.wbf1 files.
-<<<<<<< HEAD
   * SNES: Significantly improved detection for ROM images with headers that
     don't quite match the specification. Added SPC7110 and other custom chip
     detection.
@@ -23,9 +22,7 @@
   * SufamiTurbo: New parser for Sufami Turbo mini-carts for Super Famicom.
     This could have been part of SNES, but the header is completely different
     and is always located at $0000.
-=======
   * ISO: Added support for High Sierra Format CDs.
->>>>>>> b868f8d4
 
 * Bug fixes:
   * WiiWAD: Fix DLC icons no longer working after updating CBCReader to update

--- conflicted
+++ resolved
@@ -41,13 +41,10 @@
   * Linux: Fix build on GTK+ 3.x versions earlier than 3.15.8.
     * gtk_popover_set_transitions_enabled() was added in GTK+ 3.15.8.
       It's now used for GTK+ versions [3.15.8, 3.21.5).
-<<<<<<< HEAD
   * GTK: Fix the "Convert to PNG" context menu item not showing up.
     * Affects: v2.2.1 - v2.3
-=======
   * GTK, KDE: The banner and icon display in the properties tab are now
     resized if they're too big.
->>>>>>> 8d6796b5
 
 ## v2.3 (released 2024/03/03)
 

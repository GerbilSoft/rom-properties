# Changes

## v2.3 (released 2023/??/??)

* New features:
  * Extended attributes: On Linux, XFS attributes are now displayed if they're
    available and any are set. This includes the project ID for project quotas.

* New parsers:
  * Wim: Microsoft Windows Images, used by the Windows installer starting with
    Windows Vista. Contributed by @ecumber.
    * Pull requests: #391, #392

* New parser features:
  * DMG: MMM01 and MBC1M multicarts are now detected, and the internal ROM
    headers are shown in separate tabs.
    * For MMM01, the main ROM header is actually located at 0xF8000 or 0x78000,
      which means it was previously getting RPDB title screen information from
      one of the included ROMs instead of the menu ROM.
    * The title screen is now correctly showing the main menu.
    * 256 KiB M161 ROMs are not supported yet.
    * Fixes #394: GameBoy multicarts: MBC1M and MMM01
      * Requested by @DankRank.

* Bug fixes:
  * Windows: Truncate ListView strings to a maximum of 259+1 characters. (259
    actual characters plus 1 NULL terminator.) The ListView control can only
    handle strings up to this limit; longer strings can trigger assertions.
    * Related to: PR #392
  * GTK: Add SOVERSIONs to all of the dlopen()'d library filenames. This fixes
    the UI frontends on Ubuntu systems that don't have the dev packages for
    the file browser extension libraries installed, e.g. libnautilus-extension-dev.
    * This was broken since rom-properties v1.6, i.e. when the various GTK3 UI
      frontends were merged into a single library.
  * Unix XAttr reader: Fix off-by-one that prevented a file's last attribute
    from being displayed.
  * Windows: Using any option in the "Options" menu aside from exporting or
    copying text or JSON would result in the option being disabled unless the
    properties window as closed or reopened.
    * This bug was introduced in v1.8.
  * Windows: Handle filenames with unpaired UTF-16 surrogate characters.
    * Fixes #390: Windows: Add UTF-16 filename functions to handle filenames
      with unpaired UTF-16 surrogate characters
  * DMGSpecialCases: Fix an incorrect bounds check for CGB special cases.
  * Windows: rp-config's AchievementsTab incorrectly showed timestamps in UTC.
    They are now displayed in the local timezone.
  * GTK4 rp-config: Fix an issue where the Key Manager tab didn't show the
    "Open" dialog properly.
  * Windows rp-config: Fix the Key Manager tab not showing up at all.
    * This regressed in v2.2.1.
<<<<<<< HEAD
  * Nintendo3DS: Added non-standard MIME types used by Citra.
    * See issue #382: Errors in KDE
      * This particular issue was diagnosed by @dnmodder.
=======
  * KDE: Fixed dragging images from ListData views to the file browser. Note
    that Dolphin 23.04.3 has issues receiving drags when using Wayland, but
    it works when using X11.
    * This broke in Oct 2020 when the ListData views were reworked from
      QTreeWidget to QTreeView in order to implement sorting.
    * Affects: v1.8 - v2.2.1
>>>>>>> 78ba0749

* Other changes:
  * Nintendo3DS: The "Options" menu no longer shows a grayed-out "Extract SRL"
    option if the file does not contain an embedded SRL.
  * Consolidated the Linux and FreeBSD XAttr readers into a single file with
    a few #ifdef's. Partially based on KIO's FileProtocol::copyXattrs().
    * Also partially supports macOS.
  * Windows: Better error reporting if a file could not be opened.
    * For example, if a file is missing, it now shows "No such file or directory"
      instead of just "Input/output error".
    * This bug has been present since at least v1.4.
  * General: The custom reference counting implementation, RefBase, which was
    previously used by RomData, IRpFile, and many other base classes, has been
    removed in favor of std::shared_ptr<>. shared_ptr does have a bit more
    overhead for both code and RAM, but it significantly simplifies the code.

## v2.2.1 (released 2023/07/30)

* New parser features:
  * EXE: Add IMAGE_SUBSYSTEM_WINDOWS_BOOT_APPLICATION.
    * Fixes #388: PE subsystems list missing Windows Boot Application
      * Reported by @Wack0.

* Bug fixes:
  * JPEG images using the Exif container are now detected properly. This fixes
    loading certain cover art from the PS1/PS2 section of RPDB.
    * Fixes #386: Some ps2 games never get their boxart
      * Reported by @Masamune3210.
  * KDE: Fix an issue where achievements are checked when the properties dialog
    is opened instead of when the "ROM Properties" tab is selected.
  * GameCube: Un-break partial support for WIA/RVZ images.
    * This was broken in v2.2.
    * Fixes #389: Gamecube Property sheet is blank
      * Reported by @Masamune3210.
  * Windows: Don't square thumbnails for anything on Windows Vista and later.
    * On Windows XP, we'll still square the icons.
    * Thumbnails for images that were taller than they were wide appeared
      squished with squaring enabled, even though the generated image is
      correct. Not sure why this is happening...
    * Windows XP had issues with non-square icons, but Windows 7 seems to be
      handling them without any problems.
    * Fixes #385: Ratio of ps2 longbox thumbnails looks wrong?
      * Reported by @Masamune3210.
  * KDE: Fix metadata extraction. v2.2 added JSON plugin metadata to the
    forwarder plugins. Unfortunately, KFileMetaData uses a completely different
    format than other KDE plugins, which broke metadata extraction.
    * This was broken in v2.2.
  * NES: Update mappers; Fix detection of mapper 458, submappers 2 and 3.

* Other changes:
  * Preliminary support for Windows on ARM. The Windows distribution includes
    DLLs compiled for ARM, ARM64, and ARM64EC, and svrplus has been updated
    to register these DLLs if an ARM system is detected. Note that svrplus
    has *not* been tested on any ARM systems yet.

## v2.2 (released 2023/07/01)

* New features:
  * PlayStationDisc: Added external cover images using RPDB, mirrored from
    the following GitHub repositories:
    * https://github.com/xlenore/psx-covers
    * https://github.com/xlenore/ps2-covers
    * Fixes #371: PlayStation 1 and 2 covers
      * Reported by @DankRank.
  * Extended attribute viewer tab. Supports viewing MS-DOS and (on Linux)
    EXT2 attributes on supported file systems, plus POSIX extended attributes.
    * On Windows, alternate data streams are displayed as extended attributes.
    * Windows xattr functionality currently does not work on Windows XP.
  * KDE UI frontend now only uses JSON loading when compiled with KDE Frameworks
    5.89.0 or later.
  * GameCube: Display the Wii update partition date if available.
    * Requested by @johnsanc314.

* New parser features:
  * EXEData: Fix ordering of Alpha64 so binaries are detected properly.
    * Fixes #380: Alpha64 binaries are showing up as Unknown
      * Reported by @XenoPanther.

* Bug fixes:
  * WiiWAD: Add application/x-doom-wad for compatibility with some systems that
    assume all .wad files are Doom WADs.
  * WiiWAD: application/x-dsi-tad -> application/x-nintendo-dsi-tad
  * KDE: Revert RpQImageBackend registration removal in RomThumbCreator. This
    is needed when using KDE Frameworks 5.99 or earlier, since the
    ThumbCreator interface is not considered a KPlugin.
    * Fixes #372: KF5 frontend crashes when displaying thumbnails
      (rp_image_backend doesn't get initialized)
    * Merged #374: [kde] register RpQImageBackend when RomThumbCreator is used
      * Reported and submitted by @DankRank.
  * KDE: Fix split debug install paths.
    * Merged #373: [kde] Fix split debug install paths.
      * Submitted by @DankRank.
  * DirectDrawSurface: Fix detection of BC4S and BC5S, but disable signed
    texture decoding right now because it doesn't currently work.
  * DirectDrawSurface: Fix detection for some L8 and A8L8 textures, as well as
    some uncompressed textures that have a DXGI format set but not the legacy
    bitmask values.
  * Windows: The "Convert to PNG" context menu item now uses the system PNG
    file icon. Note that icon transparency is currently broken.
  * GodotSTEX: Update v4 support for changes in the final version of Godot 4:
    * PVRTC pixel formats have been removed.
    * ETCn no longer has swapped R/B channels.
    * Fix format flags not showing up at all.
  * GameCube: Show the raw version number of unrecognized Wii Menu versions,
    and fix the raw version number for 4.2K.
    * Reported by @johnsanc314.
  * GameCube: Handle standalone Wii update partitions containing Incrementing
    Values.
    * Reported by @johnsanc314.
  * DMG: Handle the 'H' cartridge HW type for IR carts. (HuC1, HuC3)
    * Merged #359: Update DMG.cpp
      * Reported by @MarioMasta64.
  * CacheTab: Allow deletion of "version.txt", used by the Update Checker.
  * Windows rp-config: Fix checkbox states when toggling external image
    downloads.

* Other changes:
  * EXE: Don't show import/export tables for .NET executables, since they only
    have a single import, MSCOREEE!_CorExeMain.
  * New unit test RomHeaderTest that runs `rpcli` against a set of known ROM
    headers and reference text and JSON output. Currently has headers for
    MegaDrive (including 32X and Pico), N64, NES, Sega 8-bit (SMS and GG),
    SNES, SufamiTurbo, DMG, and GameBoyAdvance.
  * libromdata's SOVERSION was bumped to 3 due to, among other things, the
    librptext split.

## v2.1 (released 2022/12/24)

* New features:
  * Initial support for Nautilus 43 (GTK4). Nautilus 43 reworked the property
    page interface so it only supports key/value pairs, so a lot of the
    functionality (lists, bitfields, images) isn't implemented at the moment.
    * Fixes #332: Compat with GTK4 and Nautilus 4.x
      * Reported by @Amnesia1000.
  * rp-config: The GTK, KDE, and Windows UI frontends now have an update checker
    in the About tab. When you click the About tab, it will compare the current
    version against the version listed on the RPDB server. If the current
    version is older, a link will be provided to the GitHub releases page.
  * Metered connections are now detected on Linux systems when using NetworkManager
    and on Windows 10 v2004 and later. rom-properties can be configured to either
    download lower-resolution images or no images when on metered connections,
    separately from the unmetered setting.
  * rp-stub now accepts a thumbnail size of 0 to indicate a "full-size thumbnail"
    is requested.
  * Added a right-click option for "Convert to PNG" for supported texture formats,
    e.g. DirectDraw Surfaces and Khronos KTX/KTX2.

* New parser features:
  * KhronosKTX2: Add support for RG88 textures.
  * KhronosKTX2: Textures with the KTXswizzle attribute set will have the color
    channels swizzled as specified. Includes SSSE3-optimized swizzling.

* Bug fixes:
  * ELF: The "TLS" symbol type was missing, resulting in an off-by-one
    error for some symbol types.
    * Merged #359: [libromdata] ELFPrivate::addSymbolFields(): fix the symbol type names
      * Submitted by @DankRank.
  * xdg: Install rp-config.desktop correctly.
    * Fixes #367: "rp-config.desktop" file error
      * Reported by @Amnesia1000.
  * Some text fields in certain ROMs that were documented as Latin-1
    contain C0/C1 control codes, which causes problems with rpcli.
    Handle these fields as cp1252 instead.
    * Fixes #365: Issues parsing some DS ROMs
      * Reported by @mariomadproductions.
  * [gtk] rp-config: Fix saving if the files don't exist initially.
    * Fixes #368: rp-config does not save configuration and keys in Manjaro Gnome.
      * Reported by @Amnesia1000.
  * [xdg] rom-properties.xml: Add magic strings for amiibo files.
    * Fixes #370: Amiibos without thumbnails (Gnome)
      * Reported by @Amnesia1000.
  * Thumbnail downscaling was never implemented. It's implemented now, so thumbnail
    caching should work better on some systems.
  * Thumbnail bilinear filtering should have been enabled for 8:7 aspect ratio
    correction, but it wasn't. It is now. This affects SNES and some Mega Drive
    thumbnails.
  * xdg: Add inode/blockdevice to re-enable physical CD/DVD support on Linux.
    * v2.0 removed application/octet-stream, which otherwise covered this use case.
  * [gtk] rp-config: Achievement unlock times were incorrectly shown in UTC. They're now
    shown in the local timezone.

* Other changes:
  * libromdata's SOVERSION was bumped to 2 due to an ABI change in
    librpfile's MemFile and VectorFile classes.
  * Bundled zlib-ng: Fix for systems with a CPU that supports AVX2 but
    an OS that doesn't, e.g. Windows XP.
    * Fixes #361: Crash in rp-config on Windows XP
    * Merged #362: zlib-ng: Check that the OS supports saving the YMM registers before enabling AVX2
      * Reported and submitted by @ccawley2011.

## v2.0 (released 2022/09/24)

* New features:
  * The configuration UI has been ported to GTK. Users of GTK-based
    desktops will no longer need to install the KDE4 or KF5 UI frontends
    in order to use rp-config.
  * libromdata is now compiled as a shared library on Windows and Linux.
    This means an extra DLL (romdata-1.dll) or SO (libromdata.so.1) will
    be included with the distribution. The advantage of splitting it out
    is that all the UI frontends are now significantly smaller.
    * WARNING: Binary compatibility between releases is NOT guaranteed.
      The SOVERSION will be incremented if the ABI is known to have broken
      between releases, but I can't guarantee that it will always remain
      compatible.
    * IFUNC resolvers now use gcc's built-in CPU flag functions because
      the regular rom-properties functions aren't available due to PLT
      shenanigans. IFUNC now requires gcc-4.8+ or clang-6.0+.
  * Many large string tables have been converted from arrays of C strings
    to a single string with an offset table using Python scripts. This
    reduces memory usage by eliminating one pointer per string, and it
    reduces the number of relocations, which improves startup time.
    * DirectDrawSurface formats were previously converted manually, but
      there were errors in the ASTC formats, so DDS has been converted to
      use a Python script and these errors are fixed.
  * rpcli: New option '-d' to skip RFT_LISTDATA fields with more than
    10 items. Useful for skipping e.g. Windows DLL imports/exports.

* New parsers:
  * Atari7800: Atari 7800 ROM images with an A78 header.

* New parser features:
  * ELF: OSABI 102 (Cell LV2) is now detected.
  * DirectDrawSurface: Support non-standard ASTC FourCCs.
  * GameCube, PSP: Add missing MIME types. Among other things, this fixes
    missing metadata for GameCube CISO files.
  * EXE: Detect hybrid COM/NE executables, i.e. Multitasking DOS 4.0's
    IBMDOS.COM.
  * EXE: List DLL exports and imports. (PE, NE)
    * Fixes #348: Add an dll import/export function tab?
      * Reported by @vaualbus.
    * Merged #349: EXE PE: Exports/Imports tabs
      * Submitted by @DankRank.
    * Merged #350: EXE NE: Entries tab
      * Submitted by @DankRank.
    * Merged #355: Follow-up fixes for ne-entries
      * Submitted by @DankRank.
    * Merged #356: EXE NE: imports tab
      * Submitted by @DankRank.
  * ELF: List shared library names and symbol imports.
    * Merged #357: ELF dynamic stuff and symbols
      * Submitted by @DankRank.
    * Merged #358: More columns in ELF symbol tables
      * Submitted by @DankRank.

* Bug fixes:
  * Lua: Fix a crash on Windows where systemName() sometimes returned
    an invalid pointer when using the GUI frontend.
  * Nintendo3DS:
    * Fixed NCCH detection for CFAs with an "icon" file but no ".code" file,
      which is usually the case for DLC CIAs.
    * Handle badly-decrypted NCSD/CCI images that don't set the NoCrypto flag.
      * https://github.com/d0k3/GodMode9/commit/98c1b25bb0ebb1e35a7387ee34714d5fcf4b29df
      * https://github.com/d0k3/GodMode9/issues/575
  * N64:
    * OS versions are major.minor, e.g. 2.0, not 20. In addition, there should
      not be a space between "OS" and the number, e.g. "OS2.0K".
      * Fixes #339, reported by @slp32.
    * Don't check the clock rate when checking the magic number.
      * Fixes detection of e.g. Star Fox 64 and Cruis'n USA, which have a
        value set for clock rate instead of using the system default.
      * Fixes #340, reported by @slp32.
    * Display the ROM header clock rate. If 0, "default" will be shown.
  * ELF: Some byteswaps were missing, which may have broken reading certain
    big-endian ELFs on little-endian and vice-versa.
  * Linux: Fix walking the process tree to detect the desktop environment.
    This wasn't working properly due to two variables being named `ret`.
    This has been broken since v1.7.
  * GameCube: Improve the text encoding heuristic for BNR1 metadata.
  * XboxXPR: Handle XPRs with non-power-of-two image dimensions. Forza
    Motorsport (2005) uses these textures extensively. Some textures don't
    have the usual image size fields filled in, resulting in no image; others
    have incorrect values, resulting in a broken image.
    * This was reported by Trash_Bandatcoot.
  * Linux: Don't attempt to fopen() a pipe or socket. This can hang, since
    fopen() doesn't pass O_NONBLOCK.
    * Fixes #351, reported by @IntriguingTiles.
  * Windows: Fixed a crash in Java applications when using Java's file open
    dialog in some cases, e.g. Ghidra.
    * Fixes #352, reported by @RibShark.
  * rpcli: Fix table widths when printing strings that contain Unicode code
    points over U+0080 and/or fullwidth characters.
    * Fixes #353, reported by @DankRank.
  * GameCubeSave: Trim trailing CRs. (TMNT Mutant Melee [GE5EA4])
  * EXE: Fix a segmentation fault when viewing 16-bit EXEs compiled using
    Visual Basic.
    * This broke in v1.9.
  * PlayStation: Fix detection of 2352-byte/2448-byte CD images.
    * This broke in v1.8.
    * Fixes #354, reported by @DankRank.

* Other changes:
  * Windows: DLL loading has been hardened by using LoadLibraryEx().
    * This is supported on Windows 8 and later with no adjustments.
    * On Windows Vista or Windows 7, this requires [KB2533623](https://support.microsoft.com/kb/2533623).
    * Not supported on Windows XP, so it will fall back to the previous
      DLL loading behavior.
  * Metadata: The Description property is now used for descriptions
    instead of the Subject property where available.
  * Linux: Improved startup notification support. Tested and working with
    KDE on X11 and Wayland, and GTK3/GTK4 on Wayland. GTK3/GTK4 on X11
    doesn't seem to be handling it properly, but that might just be an
    issue with it running on KDE instead of a GTK-based desktop environment.
  * Linux: The .desktop files no longer list application/octet-stream as a
    supported MIME type. The system MIME database should have proper entries
    for all supported files. For unsupported file, an XML file is included
    with custom MIME type definitions.

## v1.9 (released 2022/05/22)

* New features:
  * OpenMP can now be used to improve decoding performance for some image
    codecs, including ASTC and BC7.
  * A .desktop file has been added for rp-config on Linux systems, which
    adds it to the applications menu on most desktop environments.

* New parsers:
  * GodotSTEX: Godot 3 and 4 texture files. Supports most linear encodings,
    S3TC, BC4, BC5, RGTC, BC7, PVRTC-I, ETC1, ETC2, and ASTC. Note that
    ASTC isn't officially supported; the format value 0x25 is used by
    Sonic Colors Ultimate. (0x25 is used for a Basis Universal format in
    Godot 4.)
  * ASTC: ASTC texture format. This is a minimal header format for textures
    encoded using ASTC.
  * CBMCart: Commodore ROM cartridges, using VICE 3.0's .CRT format. Supports
    external title screen images for C64 and C128 cartridges.
  * Lua: PUC LUA binary format (.lub).

* New parser features:
  * Added ASTC decoding. All texture formats that support ASTC have been
    updated to allow decoding ASTC textures. (HDR is not supported, and
    the LDR decoder is rather slow.)
  * The GBS parser now partially supports the older GBR format.
  * GameCube: IOS version is now shown for Wii discs.
  * EXE: Parse timestamps in early NE executables.
  * Xbox_XBE: Display "Init Flags".
  * NES: Improved nametable mirroring display.

* New compressed texture formats:
  * EAC R11 and RG11, which uses ETC2's alpha channel compression for
    1-channel and 2-channel textures. Note that the channels are truncated
    from 11-bit to 8-bit for display purposes, and signed int versions
    might not be displayed correctly.

* Bug fixes:
  * EXE:
    * Improve runtime DLL detection in some cases.
    * Improve detection of certain EFI executables.
  * SNES: Fix detection of games that declare usage of the S-RTC chip
    in the ROM header. (sd2snes menu)
  * Windows: Don't edit registered Applications when adding icon handling
    registry keys. If a program is associated with an emulator filetype,
    that program's icon will be used for IExtractIcon, but the rom-properties
    thumbnail will still be used for thumbnail previews. This should fix
    some issues with Windows 8/10/11 file associations.
    * See issues: #241, #318, #319
  * Windows: Don't square images before returning them for IExtractImage and
    IThumbnailProviders. Icons are still squared for IExtractIcon, since
    Windows doesn't really like non-square icons.
  * PVRTC-I requires power-of-2 textures. We're currently using a
    slightly-modified PVRTC-I decoder for PVRTC-II as well, so we have to
    enforce power-of-2 textures for PVRTC-II for now.
  * DXT3 decoding now always uses the 4-color (c0 > c1) palette. Previously,
    I implemented this as (c0 ≤ c1) due to misleading documentation, which
    didn't work correctly, so I disabled it entirely. Implementing it as
    (c0 > c1) works correctly with the existing test images.
  * KDE: Work around a KIO issue where thumbnails with a stride not equal
    to width * bytespp are broken. Usually only shows up in 24-bit images
    with unusual widths, e.g. hi_mark_sq.ktx .

* Other changes:
  * Significantly improved the peformance of the RGB9_E5 decoder.

## v1.8.3 (released 2021/08/03)

* Bug fixes:
  * Fix a division by zero when reading PSP CISO/CSO images.
    This bug was reported by @NotaInutilis in issue #286.
  * Fix a crash in the BC7 and PVRTC image decoders if the image dimensions
    were not a multiple of the tile size.
  * rp-download: Allow clone3(), which is needed on systems that have
    by glibc-2.34.

* Other changes:
  * GTK+ frontends now use libgsound if available.
  * Experimental support for GTK4 has been added. It's not available by
    default (configuration is commented out in CMake), since none of the
    major file browsers support GTK4 yet.

## v1.8.2 (released 2021/07/19)

* Bug fixes:
  * rp-download: Allow the rt_sigprocmask() syscall. This is needed on
    Ubuntu 20.04 and later, and possibly other systems that use systemd.
    * This was reported by gold lightning.

## v1.8.1 (released 2021/07/19)

* Bug fixes:
  * Fix svrplus.exe not detecting the MSVC runtime at all.
    * Fixes #312, reported by @SCOTT0852.
  * Fix tinyxml2.dll packaging in the Windows build.
    * Fixes #313, reported by @ccawley2011.
  * Fix delay-loading of tinyxml2.dll when viewing Windows executables.
    * Fixes #313, reported by @ccawley2011.

* Other changes:
  * Updated the amiibo database to be current as of 2021/07/14.

## v1.8 (released 2021/07/18)

* New features:
  * An achievements system has been added. By viewing certain types of files
    or performing certain actions, achievements can be unlocked. Achievements
    can be viewed in rp-config.
  * Enabled sorting on all RFT_LISTDATA fields.
  * Improved automatic column sizing in RFT_LISTDATA fields on all platforms.
    * Windows: Significantly improved column sizing by overriding ListView's
      default sizing function, which doesn't work properly for strings that
      have multiple lines.
    * GTK+: Combined the icon/checkbox column with column 0.
  * CD-ROM: Added support for 2448-byte sector images. Currently supported by
    the generic ISO parser and PlayStationDisc. Support for other systems may
    be added later on, but subchannels generally aren't used on Sega Mega CD,
    Sega Saturn, Sega Dreamcast, or PlayStation Portable.
  * New Spanish translation (es_ES), contributed by @Amnesia1000.
  * KDE: rp-config now has a Thumbnail Cache tab, similar to the Windows
    version.
  * rp-config: The default language for images for PAL titles downloaded from
    GameTDB can now be set.

* New parsers:
  * WonderSwan: Bandai WonderSwan (Color) ROM images. Supports external title
    screens using RPDB.
  * TGA: TrueVision TARGA image format. Most encodings are supported; some
    have alpha channel issues. Thumbnailing is enabled on Windows but not
    Linux, since most Linux desktop environments support TGA.

* New parser features:
  * NGPC: Added external title screens using RPDB.
  * Xbox360_XDBF:
    * Added metadata extraction.
    * Added (partial) support for GPD files. Avatar Awards aren't parsed
      in GPD files at the moment.
  * Xbox360_XEX: System firmware XEXes use the XEX1 key. This is indicated
    using the "Cardea Key" flag.
    * Fixes #273, reported by @Masamune3210.
  * GameCom: Added support for RLE-compressed icons. "Game.com Internet"
    and "Tiger Web Link" are the only two titles known to use them.
    * Fixes #278, reported by @simontime.
  * MegaDrive:
    * Detect Teradrive ROMs. Some extensions are also detected, but are
      not displayed at the moment.
    * Handle the 'W' region code as used by EverDrive OS ROMs.
    * Significantly improved Sega Pico detection, including handling
      non-standard system names and region codes.
    * Added more I/O devices. The I/O device field is now a string instead
      of a bitfield, since most games only support one or two devices.
    * Handle some more unusual ROM headers, including "early" headers
      that have 32 bytes for titles instead of 48, and some incorrect
      region code offsets.
    * Support for external title screens has been added using RPDB.
    * Added metadata properties. Currently supports publisher and title.
      Domestic title is used if available; otherwise, export title is used.
    * Improved detection of Sega Pico ROM images.
  * Amiibo: Split the database out of the C++ code and into a database file.
  * Xbox360_STFS: Add two more file extensions for some Bethesda games:
    * Fallout: `.fxs`
    * Skyrim: `.exs`
    * Fixes #303, reported by @60fpshacksrock.
  * KhronosKTX, KhronosKTX2: Fix thumbnailing registration on Windows.
  * ISO:
    * Basic support for CD-i images. (PVD only)
    * Basic support for El Torito boot image detection. Currently only
      displays if x86 and/or EFI boot images are present, but not any
      specifics.

* Bug fixes:
  * GameCube: Detect incrementing values partitions in encrypted images.
    * Fixes #269, reported by @Masamune3210.
  * KDE:
    * Ensure the "Thumb::URI" value is urlencoded.
    * Fixed a massive file handle leak. Affects v1.5 and later.
  * Fixed a potential crash when loading an invalid PNG image.
  * Windows: Fixed a column sizing issue that caused XDBF Gamerscore columns
    to be too wide.
  * Xbox360_STFS: Fixed a crash that happened in some cases.
  * XboxDisc: Fix an edge case where XGD3 discs that have a video partition
    whose timestamp matches an XGD2 timestamp are not handled correctly.
    * Affects: "Kinect Rush a Disney Pixar Adventure" (4D5309B6)
    * Fixes #291, reported by @Masamune3210.
  * EXE: Don't show the "dangerous permission" overlay for Win32 executables
    that don't have a manifest.
  * NintendoDS:
    * Add "EN" fallback for external artwork from GameTDB.
    * Preserve the RSA key area for "cloneboot" when trimming ROMs.
  * Re-enabled localization for texture parsers. This was broken with the
    conversion to librptexture in v1.5.
  * rpcli: Fix a segfault with JSON output on MD ROMs that have empty
    string fields.
  * NES: Improved internal footer detection.

* Security Notes:
  * pngcheck-2.3.0 was previously used to validate PNG images before loading
    them with libpng. New security fixes for pngcheck were released in December
    2020 with the caveat that because the code was crufty and unmaintained,
    there may still be security issues. Because of this, pngcheck has been
    removed entirely. Other security hardening methods, such as running image
    decoders in a separate low-privilege process, may be implemented in the
    future.

## v1.7.3 (released 2020/09/25)

* Bug fixes:
  * GameCube: Fix incorrect GCZ data size checks.
    * This *really* fixes #262, reported by @Amnesia1000.

## v1.7.2 (released 2020/09/24)

* Bug fixes:
  * PlayStationDisc: Fix a crash when parsing discs that don't have SYSTEM.CNF
    but do have PSX.EXE.
    * Fixes #258, reported by @TwilightSlick.
  * GameCube: Register the ".gcz" and ".rvz" file extensions on Windows.
    * Fixes #262, reported by @Amnesia1000.

* Other changes:
  * Xbox360_XEX: Removed the "Savegame ID" field. This seems to be 0 in all
    tested games.
    * Fixes #272, reported by @Masamune3210.

## v1.7.1 (released 2020/09/21)

* Bug fixes:
  * Windows: Fixed a last-minute bug that caused field values in the property
    page to sometimes be completely invisible.
    * This bug was reported by @Whovian9369.

## v1.7 (released 2020/09/20)

* New features:
  * An "Options" button is now present in the property page. The Options
    button allows for exporting the ROM properties in text and JSON format,
    using the same mechanism as rpcli's output.
  * A new "ROM operations" subsystem allows for certain operations to be
    performed on supported ROM images. Currently, Nintendo DS supports
    trimming and untrimming ROMs, and encrypting and decrypting the Secure
    Area. These operations are available in the "Options" menu. Note that
    modifying the Secure Area requires having the Nintendo DS Blowfish key
    as `nds-blowfish.bin` in the ROM Properties configuration directory.
  * Nintendo3DS: New ROM operation for extracting SRLs from DSiWare CIAs.

* New parsers:
  * PSP: PlayStation Portable disc images. Supports both PSP game and UMD
    video discs in ISO, CISOv1, CISOv2, ZISO, JISO, and DAX formats.
    * PARAM.SFO and firmware updates aren't parsed yet.

* New parser features:
  * Dreamcast: Added metadata properties.
  * NintendoDS:
    * Use the full title in metadata properties if available.
    * Indicate the specific Security Data that's present.
  * Nintendo3DSFirm: Added some more homebrews and show sighax status.
  * DMG: Added support for ROMs with 512-byte copier headers.
  * WiiWAD: Preliminary support for Nintendo DSi TAD packages as used by
    DSi Nmenu. These have the same basic format as WADs, including ticket
    and TMD, but the contents are different.
  * WiiWAD: New ROM operation for extracting SRLs from DSi TAD packages.
  * EXE: Show the "dangerous permissions" overlay for Windows executables
    that have requestedExecutionLevel == requireAdministrator.

* Bug fixes:
  * PlayStationDisc:
    * Allow discs that lack SYSTEM.CNF if they have PSX.EXE.
    * Handle boot filenames with two backslashes.
  * KDE: Fix thumbnailing of files with '#' and/or '?' in their filenames.
  * Win32: Default InfoTip value incorrectly used PreviewDetails.
  * Win32: Register PreviewDetails and InfoTip per extension instead of
    using a ProgID. Using a ProgID breaks .cmd files on Windows 8.
    * This fixes issue #242, reported by @mariomadproductions.
  * DMG: SRAM bank size is 8 KB, not 16 KB.
    * This fixes issue #246, reported by @Icesythe7.
  * PlayStationDisc: Fix a file handle leak.
    * This fixes issue #247, reported by @Masamune3210.
  * IsoPartition, XDVDFSPartition: Fix some more file handle leaks.
    * This fixes issue #249, reported by @Masamune3210.
  * WiiPartition: Fixed a potential memory corruption issue when reading
    a partial block from an unencrypted disc image.
  * WiiWAD: Animated icons are now reported correctly by `rpcli`.
  * KDE: Fixed a memory leak in the overlay icon handler. This has been
    present since overlay icons were introduced in v1.4.
  * KDE: Split the .desktop files into one for ThumbCreator and one for
    KPropertiesDialog. This fixes e.g. Windows EXE thumbnailing, which
    is supported by another plugin on KDE, but not by rom-properties;
    however, rom-properties *does* support EXE for properties functions.
    With both ThumbCreator and KPropertiesDialog in one .desktop file,
    all MIME types were taken over by rom-properties for ThumbCreator,
    even if those types weren't supported.
  * XboxDisc: Fixed broken detection for some XGD3 discs, including
    "2014 FIFA World Cup".
    * This fixes issue #253, reported by @Masamune3210.

* Other changes:
  * Windows: MSVC 2012 is now the minimum required compiler version if
    compiling without test suites; MSVC 2015 with test suites.
  * Linux: A system-wide cache directory (/usr/share/rom-properties/cache)
    is now supported. The primary use case is for systems that sandbox the
    thumbnailing process, which prevents rom-properties from downloading
    files from the Internet and from using the ~/.cache/ directory.
  * Windows: Property dialogs now show vertical scrollbars if necessary.
    This partially fixes issue #204, reported by @InternalLoss.

## v1.6.1 (released 2020/07/13)

* Bug fixes:
  * Windows: Fixed a guaranteed crash when viewing the "ROM Properties" tab.
    Fixes issue #236.
  * Downloads: Make sure Unicode sequences are properly escaped.
  * Windows XP: Added a workaround for RPDB not connecting over https due to
    WinInet.dll not supporting SNI.

* Other changes:
  * Windows: The rp-download User-Agent string now includes the OS version
    number.

## v1.6 (released 2020/07/12)

* New parsers:
  * PlayStationDisc: New parser for PS1 and PS2 disc images.
  * PlayStationEXE: Basic parser for PS1 executables.

* New parser features:
  * Xbox360_XEX: Handle delta patches somewhat differently. We can't check the
    encryption key right now, so skip that check. Also skip reading the EXE
    and XDBF sections, since we don't have the full executable in a delta patch.
  * Xbox360_STFS: Partial support for handling the embedded default.xex and/or
    default.xexp file using the Xbox360_XEX class.
  * Added external title screen images using the official ROM Properties online
    database server.
    * Supported systems: Game Boy (original, Color, Advance), Super NES
  * Game Boy Advance: Added metadata properties for Title and Publisher.
    (Same as Game Boy and Game Boy Color.)
  * NES: Added more (unused) mappers for TNES format.
  * GameCube: Added support for more formats:
    * Split .wbfs/.wbf1 files
    * GCZ compressed images
    * RVZ compressed images (header only; similar to WIA)
  * SNES: Significantly improved detection for ROM images with headers that
    don't quite match the specification. Added SPC7110 and other custom chip
    detection.
  * SNES: Added metadata properties.
  * SufamiTurbo: New parser for Sufami Turbo mini-carts for Super Famicom.
    This could have been part of SNES, but the header is completely different
    and is always located at $0000.
  * ISO: Added support for High Sierra Format CDs.
  * Cdrom2352Reader: Mode 2 sectors are now read correctly.
  * WiiSave: Show permissions as if they're Unix-style permissions, and show
    the "No Copy from NAND" flag.
  * WiiU: Get the GameTDB region code for boxart from the game ID.
  * XboxPublishers: New publishers lookup class for Xbox and Xbox 360.
  * GameCube: Detect more types of standalone update partitions.

* Bug fixes:
  * WiiWAD: Fix DLC icons no longer working after updating CBCReader to update
    its internal position correctly, which was needed for Xbox 360 XDBF files.
  * RP_ExtractImage: Fix crash with dangling shortcut files. This bug was
    reported by @Midou36O.
  * Nintendo3DS: Show the issuer for CCI images. This was shown for CIAs, but
    we forgot to add it for CCI.
  * XboxDisc: Fixed an incorrect double-unreference when opening original Xbox
    ISO images that have a `default.xbe` file that isn't readable by the
    XboxXBE parser. (Issue #219; reported by @cfas1)
  * Nintendo3DS: CVer CIAs have an 8-byte meta section.
  * iQuePlayer: Fixed file type identification issues.
  * KhronosKTX: Fixed preview of textures with more than one array element.
  * GTK+ 3.x (Nautilus) UI frontends: Fixed a minor memory leak that leaked a
    file URI every time a File Properties dialog was opened.
  * D-Bus Thumbnailer (XFCE): Fixed an incorrect MimeTypes key that broke
    thumbnailing on systems that use tumblerd. This was broken starting
    with v1.4.
  * EXE: Fixed crashes for VFT_UNKNOWN and IMAGE_SUBSYSTEM_UNKNOWN.
    The latter case occurs with Wine's built-in DLLs.

* Other changes:
  * Split file handling and CPU/byteorder code from librpbase into two
    libraries: librpfile and librpcpu.
  * The MATE, Cinnamon, and XFCE (GTK+ 3.x) plugins have all been merged
    into the GNOME plugin, and it is now named "gtk3". Among other things,
    this makes it possible to use the Ubuntu 18.04 "Bionic" packages on
    Linux Mint 19.3, which has an Ubuntu 18.04 base but uses the GTK+ 3.x
    version of Thunar.
  * KeyManager: Added full support for Wii U devkit otp.bin files, as well as
    debug Korean and vWii keys.

## v1.5 (released 2020/03/13)

* New features:
  * Improved support for FreeBSD and DragonFly BSD:
    * FreeBSD 10.0's iconv() is used if available. Otherwise, libiconv is used.
    * Fix LDFLAG detection for compressed debug sections (and others).
    * General build fixes for differences in e.g. system headers.
  * The SCSI handlers now have a one-sector cache. This should improve
    performance in many cases, since the various RomData subclasses do small
    reads for certain things instead of one giant read.
    * FIXME: Need to make use of the cache in the "contiguous" read section.
  * Image handling has been split from librpbase to librptexture. This will
    allow the texture decoding functionality to be used by other programs.
  * Key Manager: Import the Korean key from Wii keys.bin if it's present.
  * Added a UI frontend for the Cinnamon Desktop Environment using the Nemo
    file browser.
  * Cached files now contain origin information indicating the URL they were
    downloaded from. This can be disabled in rp-config if it isn't wanted.
  * The GTK+ UI frontends now support GVfs for network transparency.
  * KDE and GTK+ UI frontends: Icons can now be dragged and dropped from the
    property tab to another file browser window to extract them. This includes
    the icon, banner, and (KDE only) icons from ListView widgets.
    * Drag & drop support for Windows will be implemented in a future release.
    * Note that the dragged images don't have filenames yet, so either they
      will be extracted with generic filenames, or you will be prompted to
      enter a filename.
    * Note that Thunar doesn't seem to be accepting the dropped image data.
      This will be resolved in a future release.
  * Downloading functionality for online databases has been split out of the
    DLL and into a separate executable. This will allow the downloading to be
    handled in a lower privilege environment.
    * Windows: On Vista and later, rp-download runs as a low-integrity process.
    * Added other security functionality for rp-download and rpcli:
      * Linux: AppArmor profiles, libseccomp
      * OpenBSD: pledge() [and tame() for old versions]
    * AppArmor profiles for rp-stub will be added in a future release.
  * Windows: The online database code has been rewritten to use WinInet
    directly instead of urlmon, which reduces overhead.
  * The UI frontends now show a dropdown box to select the language if the
    ROM image has multiple translations for e.g. the game title.
  * Linux: Thumbnailers now write the "Thumb::Image::Width" and
    "Thumb::Image::Height" properties where applicable. These represent the
    size of the original image that was thumbnailed.
  * GTK+ 3.x: Don't premultiply the image before saving it as a PNG image.
    Premultiplication is only needed when displaying the image using Cairo.

* New parsers:
  * DidjTex: Leapster Didj .tex and .texs texture files. For .texs, currently
    only the first texture of the archive is supported.
  * PowerVR3: PowerVR 3.0.0 textures. Used mainly by iOS applications. Not
    related to Sega Dreamcast PVR format.
  * PokemonMini: Pokémon Mini ROM images.
  * KhronosKTX2: Khronos KTX 2.0 texture format. (based on draft18)

* New parser features:
  * WiiWAD, iQuePlayer: Display the console IDs from tickets. This is usually
    0x00000000 for system titles and unlicensed copies.
  * KhronosKTX: Added support for BPTC (BC7) texture compression.
  * amiibo: Updated the internal database to be current as of 2020/01/11.
    Added some missing entries and fixed a few incorrect entries.
  * Xbox360_STFS: Title thumbnail images are now displayed as internal icons.

* New compressed texture formats:
  * PowerVR Texture Compression. Supports PVRTC-I 2bpp and 4bpp in PowerVR
    3.0.0, Khronos KTX, and DirectDraw Surface texture files. Uses code from
    the PowerVR Native SDK, which is redistributable under the MIT License.
  * PVRTC-II is partially supported.
    * TODO: Hard transition flag, images that aren't a multiple of the
      tile size.
  * RGB9_E5 is now supported in PowerVR 3.0, KTX, and DDS textures.
    * KTX and DDS are untested and may need adjustments.
    * RGB9_E5 is an HDR format, but rom-properties currently converts it
      to ARGB32 (LDR) for display purposes.

* Bug fixes:
  * Fixed misdetection of NCCH sections if keys are missing.
  * GameCube I8 image decoder: The palette was being generated incorrectly.
    This has been fixed, though since I8 images are uncommon, this probably
    didn't cause too many problems.
  * Xbox XPR0 texture decoder: Fix a NULL pointer dereference that might
    happen if the texture format is swizzled but texture decoding fails.
  * SegaPVR: Added the .svr extension. Without this, SVR decoding doesn't
    work on Windows because it doesn't get registered for .svr files.
  * Fixed detection issues that caused the Nintendo DS ROM image "Live On
    Card Live-R DS" to be detected as an Xbox 360 STFS package. Reported by
    @Whovian9369.
  * Fixed transparent gzip decompression for files where the gzipped version
    is actually larger than the uncompressed version.
  * KhronosKTX: The metadata keys should be treated as case-insensitive, since
    some programs write "KTXOrientation" instead of "KTXorientation".
  * dll-search.c: The Mate Desktop check incorrectly had two entries for MATE
    and lacked an entry for GNOME.
  * Nintendo3DS: Fixed NCCH detection for CFAs with an "icon" file but no
    ".code" file, which is usually the case for DLC CIAs.
    https://github.com/GerbilSoft/rom-properties/issues/208
  * GameCube: Fixed the GameTDB region code for Italy.
  * CurlDownloader: Use a case-insensitive check for HTTP headers.
    cURL provides headers in lowercase when accessing an HTTP/2 server.
    This fixes handling of mtimes and content length.
  * Fixed some CBC decryption issues on Windows XP. This mostly affected
    decrypting Xbox 360 executables.
  * Nintendo3DS: Fixed decryption of games where the title ID does not
    match the program ID. This seems to show up in Traditional Chinese
    releases that use a Japanese region code instead of Taiwan.
  * rpcli JSON output: Fixed RFT_LISTDATA commas, RFT_DIMENSIONS format,
    and external image URLs format. Also escaped double-quotes properly.
  * Linux: Added the "application/x-cso" MIME type for GameCube .ciso
    format on Linux. (Note that this technically refers to a different
    format, but GameCube .ciso is incorrectly identified as this.)
  * GameCube: Calculate the used partition size correctly for unencrypted
    Wii RVT-H Reader disc images.
  * EXE: VS_VERSION_INFO resources in 16-bit Windows executables are now
    displayed correctly if they're encoded using a code page other than
    Windows-1252.
  * Fixed GameTDB downloads for CHN and TWN region games. (Nintendo DS,
    Nintendo 3DS, GameCube, Wii)
  * MegaDrive: Fixed region code detection for locked-on ROMs. Previously,
    it would use the base ROM region code for both.
  * MachO: Fixed CPU subtype detection for 486SX.
  * KDE frontends: Disabled automatic mnemonics on checkboxes used to show
    bitfield values, e.g. region codes and hardware support.
  * S3TC, BC7: Images with sizes that aren't a multiple of the 4x4 tile size
    can now be decoded. It is assumed that an extra tile is present, and this
    tile will be truncated to match the specified dimensions.
    This bug was reported by @HyperPolygon64.
  * GameCube: Fixed handling of NDDEMO's game ID. Instead of reporting no
    fields due to the NULL byte, change it to an underscore.
  * Linux: Fixed an off-by-one in the shared library search function that
    could cause rp-config to fail if e.g. using a GTK+ (either 2.x or 3.x)
    desktop environment with only the KDE4 UI frontend installed.
  * GameCube: Region ID 'I' is Italy ("IT"), not Netherlands ("NL"). This may
    have affected GameTDB downloads.
  * KDE thumbnails: Fixed an incorrect "Thumb::MTime" entry in some cases.
    The entry was being saved as "Thumb::Size", which resulted in two
    "Thumb::Size" entries.
  * Windows: Fixed incorrect file extension registration of Mach-O dylibs
    and bundles. (".dylib.bundle" was registered instead of ".dylib" and
    ".bundle" as separate extensions.)
  * KDE: Fixed vertical sizing of RFT_LISTDATA fields in some cases, e.g.
    Nintendo3DS.
  * rp_image::squared(): Added (non-optimal) CI8 support; fixed a potential
    memory corruption issue for images that are taller than they are wide.

* Other changes:
  * Removed the internal copy of libjpeg-turbo. On Windows, gdiplus is now
    used for JPEG decoding. This setup was used before for PNG, but we now
    use more PNG functionality than is available from gdiplus, so libpng
    is staying put.
  * Xbox360_XEX: A warning is now shown if a required encryption key isn't
    available.
  * MegaDrive: Do a quick check of the 32X security code to verify that a
    32X ROM is in fact for 32X.
  * Renamed the KDE5 frontend to KF5 to match upstream branding guidelines.
  * rpcli: Always use the localized system name that matches the ROM image.

## v1.4.3 (released 2019/09/16)

* Bug fixes:
  * GdiReader:
    * Fixed pointer confusion that caused crashes.
      This bug was reported by @HyperPolygon64.
    * Added support for GDI+ISO (2048-byte sectors).

## v1.4.2 (released 2019/09/16)

* Bug fixes:
  * Xbox360_XDBF: Improved avatar award handling:
    * Fixed an assertion (debug builds only) if an empty XGAA table is present.
    * Show all avatar awards, even if they have duplicate IDs.
  * GameCubeBNR:
    * Metadata: Fixed gamename vs. gamename_full copy/paste error.
  * RomMetaData:
    * Handle nullptr strings gracefully instead of crashing.
      https://github.com/GerbilSoft/rom-properties/issues/195

## v1.4.1 (released 2019/09/07)

* New parser features:
  * amiibo: Updated the internal database to be current as of 2019/08/18.

* Bug fixes:
  * In some cases, the SCSI handlers for both Linux and Windows weren't working
    properly. In particular, on Linux, attempting to read "too much" data at
    once resulted in getting nothing, and on both systems, in some cases,
    passing a buffer larger than the number of requested sectors results in
    the sectors being loaded at the *end* of the buffer, not the beginning.
  * rp-config: If keys were imported from a supported key database file and
    settings saved, those keys wouldn't actually be saved, since the import
    function did not set the "changed" flag. As a workaround, modifying any key
    manually before saving would set the "changed" flag.

## v1.4 (released 2019/08/04)

* New features:
  * The Cairo graphics library is now used for GTK+ 3.x builds.
  * The un-premultiply function, used for DXT2 and DXT4 images, now has
    an SSE4.1-optimized implementation. The standard implementation has
    also been optimized to be somewhat faster.
  * The XFCE frontend can now be built for both GTK+ 2.x and 3.x.
  * File metadata is now exported to the desktop environment. This includes
    e.g. dimensions for textures and duration for audio. Currently supported
    on KDE and Windows.
  * Support for gzipped files. This is important for VGMs, which are commonly
    distributed in gzipped format (.vgz).
  * ROM images for Nintendo DS and 3DS with "dangerous" permissions now have
    an overlay icon on Windows and KDE. This normally happens with certain
    homebrew that requires full system access (or system titles), but it's
    also possible that someone could create a malicious homebrew title
    disguised as a retail game.
    * NOTE: The Windows implementation currently requires Windows Vista
      or later.
    * NOTE 2: The Windows implementation was disabled for this release due
      to unexplained crashes.
  * rpcli will now print multi-line entries in lists using multiple lines
    instead of showing a U+240A symbol between lines.
  * RFT_LISTDATA fields (ListView, etc.) can now have text alignment set
    by the various RomData subclasses.
  * Added an option to disable thumbnailing and metadata extraction on
    network file systems and "bad" file systems. The option is set by
    default to reduce slowdown.
  * Added a UI frontend for the MATE Desktop Environment using the Caja
    file browser. MATE 1.18 or later is required. (GTK+ 3.x)

* New parsers:
  * WiiWAD: Wii WAD packages. Contains WiiWare, Virtual Console, and other
    installable titles. Supports GameTDB image downloads for most WADs,
    and extracts the internal icon and banner for DLC WADs.
    * Also supports early devkit WADs that use a slightly different format.
  * WiiSave: Encrypted Wii save files. These are the data.bin files present
    on the SD card when copying a save file from the Wii Menu.
  * WiiWIBN: Wii banner files. These are contained in encrypted Wii save
    files and Wii DLC WADs, and are present as standalone files in unencrypted
    Wii save directories as `banner.bin`.
  * MachO: Mach-O binary parser for Mac OS X and related operating systems.
    Includes support for Universal Binaries.
  * NGPC: Neo Geo Pocket (Color) ROM image parser.
  * Xbox360_XDBF: Xbox 360 XDBF resource files. Only the variant used by
    XEX executables is supported at the moment.
  * Xbox360_XEX: Xbox 360 executables.
  * XboxXPR: Xbox XPR0 textures.
    * Used in save files and elsewhere.
    * Currently only supports XPR0. XPR1 and XPR2 are texture archives,
      and support for those may be added later.
  * ISO: ISO-9660 parser.
    * Parses the Primary Volume Descriptor for ISO-9660 images.
    * Sega Mega CD, Sega Saturn, and Sega Dreamcast parsers now show
      the ISO-9660 PVD using the new ISO-9660 parser.
  * XboxDisc: Xbox and Xbox 360 disc image parser.
    * Reads default.xbe and/or default.xex from the XDVDFS partition and
      calls the appropriate parser to handle these files.
    * Supports reading original discs if a supported DVD-ROM drive with Kreon
      firmware is connected.
  * Xbox_XBE: Original Xbox executables.
  * Xbox360_STFS: Xbox 360 packages.
  * iQuePlayer: iQue Player content metadata and ticket files.

* New audio parsers:
  * ADX: CRI ADX audio format. Used by many Sega games.
  * GBS: Game Boy Sound System. Used for Game Boy audio rips.
    * Supports GBS files embedded in GBS Player ROM images.
  * NSF: Nintendo Sound Format. Used for NES audio rips.
  * PSF: Portable Sound Format. Used for PlayStation audio rips.
    Subformats are used for several other platforms.
  * SAP: Atari 8-bit audio format.
  * SID: Commodore 64 SID Music format.
  * SNDH: Atari ST audio format. Supports uncompressed files and files
    compressed using the ICE! algorithm.
  * SPC: Super NES SPC-700 audio format.
  * VGM: Video Game Music format. Used for all sorts of video game
    audio rips, including Sega Mega Drive and Neo Geo Pocket.
  * BRSTM: Nintendo Wii BRSTM audio files.
  * BCSTM: Nintendo 3DS BCSTM and BCWAV audio files.
    * Also supports Nintendo Wii U BFSTM audio files.

* New parser features:
  * DMG: Added support for the GBX footer. This is used to indicate certain
    cartridge features that either can't be represented in the DMG header
    or aren't properly represented in e.g. unlicensed games.
  * DirectDrawSurface:
    * For non-DX10 textures, the equivalent DX10 format is now shown if it
      can be determined.
    * BC7 texture compression is now supported.
  * ELF:
    * Two PT_DYNAMIC headers are now displayed if present:
      * DT_FLAGS
      * DT_FLAGS_1
    * Linkage is now only shown for executables.
  * GameCube:
    * Split the GameCube opening.bnr code into a separate parser.
      This allows standalone GameCube opening.bnr files to be handled.
    * Display the title ID for Wii games, since it might be different than
      the game ID.
    * Show access rights, i.e. AHBPROT and DVD Video.
    * Detect Wii update partitions that have Boot2 and a single IOS, but
      not a System Menu.
    * Added support for NASOS images. (GCML, WII5, and WII9)
      * GCMM images are not supported yet because there doesn't seem to
        be any documentation on how to create one.
    * Added China and Taiwan region codes.
    * Added support for standalone Wii partitions. These are commonly used
      with the NKit tool to restore full Wii disc images.
  * NES: Added support for the internal footer present in some ROMs. This
    footer is used for, among other things, FamicomBox.
  * Nintendo3DS: Split the SMDH code into a separate parser. This should
    make maintenance easier.
  * NintendoDS:
    * The "Access Control" field (labeled "Permissions") is now shown for ROMs
      with DSi functionality. Both permissions and flags are now shown on a new
      tab, and they both use a listbox instead of a grid of checkboxes.
    * DSi flags are now shown for NDS ROMs released after the DSi, since these
      ROMs have some DSi-specific headers for signature verification, even if
      they aren't DSi-enhanced.
  * SegaPVR: Support for SVR files used on the Sony PlayStation 2.
    * Most formats are supported, excluding those that require an external palette.
    * Format 0x61 (rectangle, swizzled) is partially supported.
    * 4-bit textures >=128x128 might not be unswizzled correctly at the moment.

* Bug fixes:
  * Nintendo 3DS:
    * Handle DLC packages with more than 64 contents.
    * Correctly handle localized titles. Previously, English titles were
      used regardless of the system region.
  * Linux: Fixed a file handle leak that was only noticeable when handling
    more than 1,023 files in one invocation of the `rpcli` program.
  * GameCube: Fix bug that prevented "EUR" and "JPN" from being appended
    to region code descriptions if the game's BI2 region doesn't match
    the ID4 region.
  * EXE:
    * Fixed a crash that occurred when viewing the properties of a
      Windows 1.0 executable in any UI frontend other than rpcli.
    * Fixed inverted "windowsSetting" flags.
  * CBCReader: Added unaligned read support and fixed positioning issues
    when reading unencrypted data. This only affected the Xbox360_XEX
    parser; WiiSave, WiiWAD, and CIAReader were not affected.
  * MegaDrive: Fixed an off-by-one error that caused Mega CD disc images
    to be detected as Mega Drive ROM images.
  * ETC2: Fixed alpha decoding for GL_COMPRESSED_RGBA8_ETC2_EAC. Note that
    the test case image used the incorrect decoding, so tests didn't catch
    this bug.
  * SegaPVR: Fixed Small VQ decoding for 16x16 and 32x32 textures without
    mipmaps.

* Other changes:
  * Removed S2TC decoding. The first version of rom-properties with support
    for S3TC, v1.2, was released *after* the S3TC patents expired. Since
    the patents expired, S3TC can be unconditionally enabled, and we don't
    need the S2TC decoder or test images anymore.
  * The Linux UI frontends will no longer initialize if running as root.
    `rpcli` will still run as root for now, though it's not recommended.
  * The XDG MIME database rom-properties.xml is now installed on Linux
    systems. This provides MIME types for formats not currently present in
    FreeDesktop.org's shared-mime-info database.

## v1.3.3 (released 2018/08/25)

* GameCube: Fixed a crash when downloading external images for Disc 2
  from multi-disc games. Thanks to @Nomelas for reporting this bug.

## v1.3.2 (released 2018/06/30)

* Linux: Fixed a crash on GNOME and XFCE when using Ubuntu 16.04.
  IFUNC was not being disabled on gcc5 in the GTK+ directory.

* XFCE: The Specialized Thumbnailer file has a MimeTypes key, not MimeType.

## v1.3.1 (released 2018/06/12)

* Windows: Fixed a bug that caused Explorer to crash if a supported file had
  an internal image whose width was not a multiple of 8.

* Bug fixes:
  * Wii U: The .wux file extension wasn't registered on Windows, so it wasn't
    properly detected.

## v1.3 - The Internationalization Release (released 2018/06/02)

* New features:
  * Most strings are now localizable. The gettext utilities and libintl
    library are used to provide localization support.
  * All builds now use UTF-8 for text encoding. This increases overhead
    slightly on Windows due to required UTF-8 to UTF-16 conversion, but it
    reduces the DLL size. (The Qt build doesn't have much overhead difference,
    since it has to copy char16_t data into QString before using it anyway.)
    * The `rp_char` and `rp_string` typedefs have been removed.
  * The 16-bit and 32-bit array byteswapping functions have been optimized
    using MMX, SSE2, and SSSE3.

* New texture formats:
  * Khronos KTX textures: https://www.khronos.org/opengles/sdk/tools/KTX/file_format_spec/
  * Valve VTF textures: https://developer.valvesoftware.com/wiki/Valve_Texture_Format
  * Valve VTF3 (PS3) textures: Reverse-engineered from Portal for PS3.

* New systems:
  * ELF: Executable and Linkable Format. Used by Linux, most Unix systems,
    and many other platforms, including GameCube and Wii. A modified version,
    RPX/RPL, is used on Wii U and is also supported.
  * game.com: Tiger game.com ROM images. Supports properties and icons.

* New system features:
  * Super NES: Satellaview BS-X ROM headers are now decoded properly.
  * Wii: Added support for unencrypted images from debug systems and GCM
    images with SDK headers.
  * NES: Improved publisher lookup for FDS titles.
  * Wii U: Display game publishers; added support for .wux disc images.
  * DMG: Added more entry point formats.
  * DirectDrawSurface: Untested support for Xbox One textures.
  * NintendoDS: Improved DSi flag decoding; added key index decoding.
  * N64: Fix CRC fields; added Release field.

* New compressed texture formats:
  * Ericsson ETC1 and ETC2
  * Variations of S3TC compression in different texture formats, including
    support for both RGTC and LATC in Khronos KTX files.
  * Support for DXT1 with and without 1-bit alpha. Alpha selection is supported
    by Khronos KTX and Valve VTF. For other texture file formats, the DXT1_A1
    algorithm is selected for maximum compatibility.

* Bug fixes:
  * EXE: "Product Version" was showing the same value as "File Version".
    It's usually the same, but there are cases where these version numbers
    are different, e.g. wrapper EXEs for interpreted programs.
  * rp-config: If a key is present in keys.conf but has no value, it was
    previously listed as invalid. It's now listed as empty.
  * KhronosKTX: Copy sBIT if the image needs to be vertically flipped.
  * Win32: The Properties tab sometimes didn't show up if another program
    claimed ownership of the file extension, e.g. VS2017 handling .dds files.
    The tab is now registered to handle all files, though it will only show
    up if the file is actually supported by rom-properties.
  * DreamcastSave: Trim spaces from the end of text fields.
  * KDE frontends: Enabled the "ROM Properties" tab on files located on the
    desktop.
  * MegaDrive: Fixed detection of some unlicensed ROMs that have extra text
    in the "System" field.
  * GameCube: Fixed a crash when reading a Wii disc image that has no game
    partition.
  * GTK+: Fixed a potential crash if running on a system that doesn't support
    SSSE3 instructions.
  * Win32: rp-config's option to clear the rom-properties cache didn't do
    anything. It now clears the rom-properties cache directory.

* Other changes:
  * libromdata/ has been reorganized to use subdirectories for type of system.
    This currently includes "Console", "Handheld", "Texture", and "Other".
  * rpcli no longer supports BMP output. Use PNG output instead.

## v1.2 - The Dreamcast Release (released 2017/11/12)

* New features:
  * rpcli, rp-stub, rp-thumbnailer-dbus: PNG images now have an `sBIT` chunk,
    which indicates the number of bits per channel that were present in the
    original image. In addition, RGB images that don't have an alpha channel
    are now saved as RGB PNGs instead of ARGB PNGs, which usually results in
    a smaller file.
  * Some functions are now optimized using SIMD instructions if supported by
    the host system's CPU:
    * Sega Mega Drive: SMD format decoding (SSE2)
    * 15/16-bit linear RGB decoding (SSE2)
    * 24-bit linear RGB image decoding (SSSE3)
    * 32-bit linear ARGB/xRGB image decoding (SSSE3)

* New systems:
  * Sega PVR and GVR decoding. These are texture files used in Sega games
    on Dreamcast, GameCube, and various PC ports.
  * Microsoft DirectDraw Surface decoding. These are texture files used in
    various PC games. Supports several uncompressed RGB and ARGB formats,
    DXTn, BC4, and BC5.
  * Nintendo Badge Arcade decoding. Supports both PRBS (badge) and CABS
    (badge set) files. PRBS decoding supports mega badges as well.
  * Sega Dreamcast disc images. Currently supports raw track 03 disc images
    in 2048-byte and 2352-byte sector formats, and GD-ROM cuesheets (\*.gdi).
  * Sega Saturn disc images. Currently supports raw track 01 disc images in
    2048-byte and 2352-byte sector formats.
  * Atari Lynx ROM images. Currently only supports headered images.

* New system features:
  * Nintendo DS: Detect "Mask ROM" separately from Secure Area encryption.
    This indicates if the $1000-$3FFF area is blank. This area cannot be read
    on hardware (or the method to read it is unknown), so it's always 0 bytes
    in dumped ROMs. The official SDK puts unknown pseudo-random data here, so
    DSiWare and Wii U VC SRLs will have non-zero data here.
  * Game Boy: "Game Boy Color" will now only be shown for GBC-exclusive ROMs
    instead of both GBC-exclusive and GBC-enhanced.
  * Nintendo 3DS: Display the game title that most closely matches the system
    language. This was already done for Nintendo DS titles, and is also being
    done for Nintendo Badge Arcade files, which use a language setup similar
    to Nintendo 3DS.

* Bug fixes:
  * Fixed decoding of BGR555 images. The lower part of the R channel was
    shifted the wrong amount, resulting in an incorrect Red value expansion.
  * (KDE4) rp_create_thumbnail(): Set the MIME type in the thumbnail file.  
  * Wii U: Make sure GameCube and Wii magic numbers aren't present in the
    disc header. This ensures that a GCN/Wii disc image with the game ID
    "WUP-" doesn't get detected as a Wii U disc image.
  * Fixed CIAReader failing to compile in no-crytpto builds.
  * (Windows) The icon in the property sheet page is now scaled instead of
    vertically cropped if it's larger than 32x32.
  * (Windows) The first text field on the properties page is no longer
    automatically selected when the page is first selected.
  * Nintendo 3DS:
    * Fixed detection of certain truncated CIA files.
    * Detect NDHT and NARC CIAs correctly.

* Other changes:
  * The PNG compression level is now set to the default value instead of 5.
    This corresponds to 6 with libpng-1.6.31 and zlib-1.2.11.
  * The system text conversion functions are now used for handling Latin-1
    (ISO-8859-1) encoding instead of our own conversion function. In particular,
    this means the C1 control characters (0x80-0x9F) are no longer invalid and
    will be converted to the corresponding Unicode code points.
  * When comparing byteswapped data to a constant, the byteswapping macro
    is now used on the constant instead of the variable. This is needed
    in order to byteswap the constant at compile time in MSVC builds.
    (gcc does this even if the byteswap is on the variable.)
  * Updated MiniZip to an unofficial fork: https://github.com/nmoinvaz/minizip
  * rp-config: Added an "About" tab.
  * Symbolic links are now resolved when searching for related files, e.g.
    pairs of *.VMI/*.VMS files for Dreamcast saves. For example, if you have
    `/dir/main.vmi` and `/dir/main.vms`, and a symlink `/save.vmi -> /dir/main.vmi`,
    the symlink will now be resolved and the VMS file will be loaded. This feature
    is supported on Linux and Windows (Vista or later).
    * Note that Windows Explorer appears to automatically dereference symlinks
      when using IExtractImage, which is what ends up being used anyway because
      IThumbnailProvider doesn't provide a full path.
  * rp-config: The key manager can now import keys from Wii U otp.bin files.

## v1.1 (released 2017/07/04)

* New features:
  * (KDE) rp-config is now available in both the KDE4 and KDE5 frontends.
    This is based on the rp-thumbnail stub that was previously used for the
    GNOME frontend. Both of them are now part of a new executable, rp-stub.
  * (KDE, Windows) rp-config now has a Key Manager tab, which allows you
    to edit and verify encryption keys. There is also a key import function,
    which allows you to import keys from certain types of key files.
  * (XFCE) Thumbnailing is now supported using tumblerd's D-Bus specialized
    thumbnailer interface. (#39)

* New systems:
  * Nintendo 3DS firmware binaries are now supported. For official FIRM
    binaries, the CRC32 is compared against an internal database of known
    versions. This currently includes 1.0 through 11.4. For unofficial
    FIRM, various heuristics are used to determine if it's a well-known
    homebrew title.
  * Sega 8-bit: Initial reader for Sega 8-bit ROM images. Currently supports
    Sega Master System and Game Gear ROMs that have the "TMR SEGA" header,
    as well as Codemasters and SDSC extra headers.

* New system features:
  * Encrypted DSiWare CIAs are now supported, provided you have the keys
    set up in keys.conf. (Slot0x3D, KeyX, KeyY-0 through KeyY-5; or,
    Slot0x3D KeyNormal-0 through KeyNormal-5)
  * Nintendo 3DS: The logo section is now checked and displayed. Official
    Nintendo logos and a few Homebrew logos are supported. Anything else
    is listed as "Custom".
  * Mega Drive: A new "Vector Table" tab has been added. This tab shows
    the Initial SP and Entry Point, plus several other vectors.
  * Mega Drive: A second ROM Header tab for locked-on ROMs has been added.
    This shows the ROM header information for locked-on ROMs for e.g.
    "Sonic 3 & Knuckles".
  * PlayStation Saves: Save formats other than PSV (\*.mcb, \*.mcx, \*.pda,
    \*.psx, \*.mcs, \*.ps1, and raw saves) are now supported.
  * Nintendo 3DS: Application permissions are now listed for CIAs and CCIs.
    (Requires decrypted images or the appropriate encryption keys.)
  * EXE: MS-DOS executables now show more information.

* Bug fixes:
  * (GNOME) The .thumbnailer file was not packaged in the Ubuntu pre-built
    packages, which prevented thumbnailing from working.
  * Fixed issues with Shift-JIS titles in some PS1 save files. The title
    fields had garbage characters after the main title, with NULLs before
    and after the garbage characters. (#83)
  * (Windows) Property page: Fixed icon resizing for icons smaller than
    32x32. This only affects PS1 save files at the moment.
  * (GTK+) In the file properties dialog, animated icons are now paused
    when the tab isn't visible. This reduces CPU usage.

## v1.0 (released 2017/05/20)

* New systems supported:
  * Windows/DOS: Executables, dynamic link libraries, and other types of
    executable files are supported. Includes parsing of version and
    manifest resources. Icon thumbnailing on non-Windows systems will
    be added in a future release.
  * Nintendo Wii U: Full disc images (\*.wud) are supported, with image
    downloads for disc, cover, 3D cover, and full cover scans.
  * Nintendo 3DS: SMDH, 3DSX, CCI (\*.3ds), CIA, and NCCH files are supported.
    Parts of some formats (CCI, CIA, NCCH) may require decryption keys.
    If the keys are not available, then some information will not be
    available.

* New features:
  * Property page viewers now support subtabs. This is used for Windows
    executables that contain version and manifest resources.
  * JPEG is now supported for image downloads from external image databases.
    GameTDB uses JPEG for certain image types, including Nintendo DS covers.
  * Added support for downloading Nintendo DS, GameCube, and Wii cover scans.
    This includes cover and full cover scans for all three, and 3D cover scans
    for GameCube and Wii.
  * Multiple image sizes are now supported for external image downloads.
    GameTDB has higher-resolution scans for certain image types, including
    Nintendo DS cover scans. These high-resolution scans are used if a larger
    thumbnail size is requested by the file browser. An option to disable
    downloading of high-resolution images is available in the user config file.
  * (Windows) Physical block devices are now supported. This allows viewing
    ROM Properties for certain types of physical media, e.g. Wii DVD-R backups.
    Currently only the property page is supported. Thumbnails (and icons)
    are not supported for block devices.
  * Nintendo DS: Slot-2 PassMe ROM images are now recognized.
  * (rpcli) New option "-k". This option will verify all known keys in
    keys.conf. Verification is done by decrypting a string that was encrypted
    with the original key and checking if the decrypted string is correct.
  * GameCube: Added partial support for WIA disc images. A copy of the disc
    header is stored in plaintext in WIA format, so disc header fields and
    external images are supported. Region code, age ratings, and the internal
    GCN banner are not supported.
  * (Windows) A configuration program, rp-config.exe, is now included. This
    allows you to configure the image type priority for thumbnails as well
    as download options. Linux versions will be added in a future release,
    though the underlying rom-properties.conf functionality is implemented
    and works on all platforms.
  * (Windows) A new installation program, svrplus, is provided. This program
    supercedes install.cmd and uninstall.cmd.
  * (rpcli) New option "-c". This option prints the system region codes.
    This is mostly useful for debugging.

* Bug fixes:
  * Fixed an inverted "Copy Protected" condition for Dreamcast VMI files.
  * Fixed age ratings not showing up for Japanese Nintendo DSi and Wii games.
  * Fixed access to files on Wii partitions located past 4 GB. This applies
    to logical addresses in sparse formats, e.g. WBFS.
  * Wii: The "Game Info" field may be two separate lines.
  * (GNOME) The libnautilus-extension path is no longer hard-coded to
    /usr/lib64/. This prevented it from working correctly on anything but
    64-bit Linux systems that used the older multilib path, which means
    the Ubuntu GNOME packages did not work.
  * (Windows) Fixed a crash if tinyxml2.dll is missing and a Windows EXE
    with an embedded manifest resource is selected. Also improved the
    Delay-Load function to use architecture-specific subdirectories.

* Other changes:
  * (Windows) The 32-bit EXEs have been moved out of the i386/ subdirectory
    and into the base directory. The 64-bit EXEs are still in the amd64/
    subdirectory.

## v0.9-beta2 (released 2017/02/07)

* New features:
  * New GTK+ frontends for XFCE's Thunar file manager (using GTK+ 2.x)
    and GNOME's Nautilus file manager (using GTK+ 3.x). These currently
    only implement the property page. Thumbnailing for Nautilus has been
    implemented. Thumbnailing for Thunar will be added later.
    * While the GTK+ frontends share code, they are packaged separately in
      order to reduce dependencies on GNOME-only and XFCE-only systems.
  * Negative image caching for online databases (that is, caching the "this
    image does not exist" result) now expires after one week. This allows
    the image to be retrieved if it has since been uploaded to the database
    without manually clearing the local cache.
  * New command line frontend `rpcli`. This frontend lists the ROM information
    that would normally be displayed on the property page. It also has options
    for extracting internal images and downloading external images.
  * The Windows version now registers for "common" file extensions, e.g. ".bin"
    and ".iso". The previous handlers are saved as fallbacks. If rom-properties
    cannot handle one of these files, the fallback handler is used.

* New systems supported:
  * Nintendo 64 ROM images: Z64, V64, swap2, and LE32 byteswap formats.
    Currently only supports text fields.
  * Super NES ROM images: Headered and non-headered images.
    Currently only supports text fields.
  * Sega Dreamcast save files: .VMS, .VMI, .VMS+.VMI, and .DCI formats.
    Supports text fields, icons, and the graphic eyecatch (as the banner).
    ICONDATA_VMS files are also supported.
  * Nintendo Virtual Boy ROM images: .VB format.
  * Nintendo amiibo NFC dumps: 540-byte .bin files. (On Windows, the .bin
    extension is not currently registered; alternatives are .nfc and .nfp)
  * Nintendo Entertainment System: iNES, FDS, QD, and TNES/TDS (3DS Virtual
    Console) formats are supported.

* Changes to existing systems:
  * GameCube: Fixed accidental swapping of Triforce and Wii system names.
  * GameCube: Some save files have an embedded NULL byte in the description
    field. This caused the description to get truncated. This case is now
    handled. (Example: "Baten Kaitos Origins" save files.)
  * Wii: Added support for RVT-R debug discs. The encryption key used for
    each partition is now displayed in the partition listing.
  * Wii: Show the used size of each partition in addition to the total size.
  * Wii: Show the game title from opening.bnr.
  * Game Boy Advance: Some ROM images that are intended for use as expansion
    packs for Nintendo DS games weren't recognized because they don't have
    the Nintendo logo data. These ROM images are now detected and marked
    as non-bootable Nintendo DS expansions.
  * Game Boy Advance: Fixed the entry point. The value was off by 8 bytes
    due to the way branches are handled in the ARM pipeline. The branch
    offset is also signed, so it could be negative (though this is unlikely).
  * Nintendo DS: Fixed an issue where the first frame of DSi animated icons
    was not selected correctly. (Example: "Four Swords Anniversary Edition".)
  * Nintendo DS: Show age ratings for DSi-enhanced and DSi-exclusive games.

* Other changes:
  * (Windows) Fixed anti-aliasing issues with monospaced fonts on the
    properties page.
  * (Windows) Fixed an incorrect half-pixel offset with some resized
    thumbnails, which resulted in the thumbnails "shifting" when Explorer
    switched from icons to thumbnails.
  * libpng is now used on all platforms. Previously, GDI+'s PNG loader was
    used on Windows, and it had some odd quirks like loading grayscale images
    as 32-bit ARGB instead of paletted.
  * (Windows) zlib and libpng are now compiled as DLLs instead of being
    statically linked. The DLLs are linked using delay-load, so they're
    not loaded until they're needed.
  * pngcheck: Fixed a race condition that could result in crashes if more
    than one thread attempted to load a PNG image at the same time.
  * Age ratings for CERO, ESRB, and AGCB are now converted to their official
    names instead of being displayed as numbers.

## v0.8.1 (Windows only) (released 2016/10/24)

* RP_ExtractIcon: Disabled icon caching. This was causing issues where
  all icons for supported ROM images were showing up as whichever file
  was the first to be processed.

## v0.8-winfix (Windows only) (released 2016/10/23)

* Fixed the working directory in the install.cmd and uninstall.cmd
  scripts. Windows switches to C:\\Windows\\System32 by default when
  running a program or batch file as Administrator, which prevented
  the installation scripts from finding the DLLs.

## v0.8-beta1 (released 2016/10/23)

* First beta release.

* Host platforms: Windows XP and later, KDE 4.x, KDE 5.x

* Target systems: Mega Drive (and add-ons), Nintendo DS(i), Nintendo
  GameCube (discs and save files), Nintendo Wii, Game Boy (Color),
  Game Boy Advance.

* Internal images supported for GameCube discs and save files, and
  Nintendo DS ROMs.

* Animated icons supported for GameCube save files and Nintendo DSi
  ROMs. Note that file browsers generally don't support animated icons,
  so they're only animated on the file properties page.

* External image downloads supported for GameCube and Wii discs
  via [GameTDB.com](http://www.gametdb.com/).

* Decryption subsystem for Wii discs. Currently only used to determine
  the System Update version if a Wii disc has a System Update partition.
  Keys are not included; you must manually add the encryption keys to
  ```keys.conf```. (See [README.md](README.md) for more information.)<|MERGE_RESOLUTION|>--- conflicted
+++ resolved
@@ -48,18 +48,15 @@
     "Open" dialog properly.
   * Windows rp-config: Fix the Key Manager tab not showing up at all.
     * This regressed in v2.2.1.
-<<<<<<< HEAD
   * Nintendo3DS: Added non-standard MIME types used by Citra.
     * See issue #382: Errors in KDE
       * This particular issue was diagnosed by @dnmodder.
-=======
   * KDE: Fixed dragging images from ListData views to the file browser. Note
     that Dolphin 23.04.3 has issues receiving drags when using Wayland, but
     it works when using X11.
     * This broke in Oct 2020 when the ListData views were reworked from
       QTreeWidget to QTreeView in order to implement sorting.
     * Affects: v1.8 - v2.2.1
->>>>>>> 78ba0749
 
 * Other changes:
   * Nintendo3DS: The "Options" menu no longer shows a grayed-out "Extract SRL"

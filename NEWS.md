--- conflicted
+++ resolved
@@ -101,13 +101,10 @@
   * NES: Fix NES 2.0 PRG RAM size. (non-battery-backed)
     * This was apparently broken since it was originally implemented in v1.1.
     * Affects: v1.1 - v2.2.1
-<<<<<<< HEAD
   * Windows: Fix a memory leak when decrypting AES-CTR data (e.g. Nintendo 3DS
     ROM images) on Windows XP.
-=======
   * Fix a crash when decoding PNGs or other zlib-encoded data on Windows XP.
     * Affects: v2.2 - v2.2.1
->>>>>>> 6b336833
 
 * Other changes:
   * Nintendo3DS: The "Options" menu no longer shows a grayed-out "Extract SRL"

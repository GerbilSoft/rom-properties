--- conflicted
+++ resolved
@@ -34,16 +34,10 @@
   NASM_URL: http://www.nasm.us/pub/nasm/releasebuilds/2.12.02/win64/nasm-2.12.02-installer-x64.exe
 
 # Install NASM, then run CMake.
-<<<<<<< HEAD
-before_build:
-  - appveyor DownloadFile "%NASM_URL%" -FileName nasminst.exe
-  - start /wait nasminst /S
-=======
 # FIXME: NASM installation isn't working; CMake ends up running first.
 before_build:
 #  - appveyor DownloadFile "%NASM_URL%" -FileName nasminst.exe
 #  - start /wait nasminst /S
->>>>>>> 8e3dfc2e
   - cd %APPVEYOR_BUILD_FOLDER%
   - appveyor.cmd
 
